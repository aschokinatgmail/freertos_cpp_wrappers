# Static Analysis Report

## Overview

**Static Analysis Tools**: clang-tidy + Enhanced cppcheck (all rules) + MISRA C++ (cppcheck)
**Analysis Scope**: Library modules only - src/ include/
**Check Sets**: cppcoreguidelines-*, cert-*, google-*, hicpp-* + All cppcheck rules (style, performance, portability, security, etc.) + MISRA C 2012 (applicable to C++)

## clang-tidy Analysis

## Statistics

### Summary

<<<<<<< HEAD
- **Total Issues Found**: 34438
- **Warnings**: 34437
- **Errors**: 1
- **Files Analyzed**: 9
- **Unique Check Types**: 2
=======
- **Total Issues Found**: 0
- **Warnings**: 0
- **Errors**: 0
- **Files Analyzed**: 9
- **Unique Check Types**: 1

### Suppressed Issues

- **Total Suppressed**: 706534
- **Non-user Code**: 705517
- **NOLINT Directives**: 1017
>>>>>>> 4bcbcea6

### Issues by Check Category

- **cert**: 2 issues

### Files with Issues

- **freertos_semaphore.hpp**: 2 issues

### Analyzed Files

- freertos.hpp
- freertos_event_group.hpp
- freertos_message_buffer.hpp
- freertos_queue.hpp
- freertos_semaphore.hpp
- freertos_stream_buffer.hpp
- freertos_sw_timer.hpp
- freertos_task.cc
- freertos_task.hpp

## MISRA C++ Analysis

### Summary

- **Total MISRA Violations**: 259
- **Unique Rules Violated**: 17
- **Files Analyzed**: 10
- **Analysis Errors**: 3
- **Other Issues**: 109

### Violations by Severity

- **Style**: 259

### Violations by Rule

- **MISRA C 2012 Rule 10.4**: 4 violation(s) - Both operands of an operator in which the usual arithmetic conversions are performed shall have the same essential type
- **MISRA C 2012 Rule 12.3**: 36 violation(s) - The comma operator should not be used
- **MISRA C 2012 Rule 13.4**: 1 violation(s) - The result of an assignment operator should not be used
- **MISRA C 2012 Rule 15.5**: 17 violation(s) - A function should have a single point of exit at the end
- **MISRA C 2012 Rule 16.3**: 13 violation(s) - An unconditional break statement shall terminate every switch-clause
- **MISRA C 2012 Rule 17.3**: 7 violation(s) - A function shall not be declared implicitly
- **MISRA C 2012 Rule 17.8**: 14 violation(s) - A function parameter should not be modified
- **MISRA C 2012 Rule 2.3**: 2 violation(s) - A project should not contain unused type declarations
- **MISRA C 2012 Rule 2.7**: 15 violation(s) - There should be no unused parameters in functions
- **MISRA C 2012 Rule 20.9**: 25 violation(s) - All identifiers used in the controlling expression of #if or #elif preprocessing directives shall be #define'd before evaluation
- **MISRA C 2012 Rule 21.2**: 1 violation(s) - A reserved identifier or reserved macro name shall not be declared
- **MISRA C 2012 Rule 3.1**: 2 violation(s) - The character sequences /* and // shall not appear in /* comment */
- **MISRA C 2012 Rule 5.8**: 16 violation(s) - Identifiers that define objects or functions with external linkage shall be unique
- **MISRA C 2012 Rule 8.2**: 45 violation(s) - Function types shall be in prototype form with named parameters
- **MISRA C 2012 Rule 8.5**: 6 violation(s) - An external object or function shall be declared once in one and only one file
- **MISRA C 2012 Rule 8.6**: 40 violation(s) - An identifier with external linkage shall have exactly one external definition
- **MISRA C 2012 Rule 8.7**: 15 violation(s) - Functions and objects should not be defined with external linkage if they are referenced from only one translation unit

### Violations by File

- **freertos_event_group.hpp**: 12 violation(s)
- **freertos_message_buffer.hpp**: 21 violation(s)
- **freertos_queue.hpp**: 39 violation(s)
- **freertos_semaphore.hpp**: 81 violation(s)
- **freertos_stream_buffer.hpp**: 35 violation(s)
- **freertos_sw_timer.hpp**: 41 violation(s)
- **freertos_task.cc**: 4 violation(s)
- **freertos_task.hpp**: 26 violation(s)

### Detailed Violations with Code Context

#### MISRA C 2012 Rule 10.4 (4 violation(s))

**Both operands of an operator in which the usual arithmetic conversions are performed shall have the same essential type**

Arithmetic operations should be performed on operands of compatible types to avoid unexpected type conversions and potential loss of precision.

*Rationale: Mixed-type arithmetic can lead to unexpected results due to implicit type conversions.*

**Violation 1**: freertos_semaphore.hpp:656:34
*Reason: Coding Style*

```cpp
     653:    */
     654:   BaseType_t unlock() {
     655:     auto rc = xSemaphoreGiveRecursive(m_semaphore);
>>>  656:     if (rc && m_recursions_count > 0) {
     657:       m_recursions_count--;
     658:     }
     659:     return rc;
```

**Violation 2**: freertos_semaphore.hpp:671:34
*Reason: Coding Style*

```cpp
     668:    */
     669:   BaseType_t unlock_isr(BaseType_t &high_priority_task_woken) {
     670:     auto rc = xSemaphoreGiveFromISR(m_semaphore, &high_priority_task_woken);
>>>  671:     if (rc && m_recursions_count > 0) {
     672:       m_recursions_count--;
     673:     }
     674:     return rc;
```

**Violation 3**: freertos_semaphore.hpp:685:34
*Reason: Coding Style*

```cpp
     682:   BaseType_t unlock_isr(void) {
     683:     BaseType_t high_priority_task_woken = pdFALSE;
     684:     auto rc = xSemaphoreGiveFromISR(m_semaphore, &high_priority_task_woken);
>>>  685:     if (rc && m_recursions_count > 0) {
     686:       m_recursions_count--;
     687:     }
     688:     return rc;
```

**Violation 4**: freertos_semaphore.hpp:762:55
*Reason: Coding Style*

```cpp
     759:    *
     760:    * @return bool true if the recursive mutex is locked, otherwise false.
     761:    */
>>>  762:   bool locked(void) const { return m_recursions_count > 0; }
     763:   /**
     764:    * @brief Get the number of recursions of the recursive mutex.
     765:    *
```

#### MISRA C 2012 Rule 12.3 (36 violation(s))

**The comma operator should not be used**

The comma operator can make code difficult to understand and maintain. Its use should be avoided except in specific contexts like for-loop expressions.

*Rationale: The comma operator can obscure control flow and make code harder to read and debug.*

**Violation 1**: freertos_message_buffer.hpp:147:25
*Reason: Coding Style*

```cpp
     144:    * @param xTicksToWait timeout in ticks to wait for the message buffer to
     145:    * @return size_t number of bytes sent
     146:    */
>>>  147:   template <typename Rep, typename Period>
     148:   size_t send(const void *pvTxData, size_t xDataLengthBytes,
     149:               const std::chrono::duration<Rep, Period> &xTicksToWait) {
     150:     return send(
```

**Violation 2**: freertos_message_buffer.hpp:180:25
*Reason: Coding Style*

```cpp
     177:    * become available
     178:    * @return size_t number of bytes received
     179:    */
>>>  180:   template <typename Rep, typename Period>
     181:   size_t receive(void *pvRxData, size_t xBufferLengthBytes,
     182:                  const std::chrono::duration<Rep, Period> &timeout) {
     183:     return receive(
```

**Violation 3**: freertos_message_buffer.hpp:94:35
*Reason: Coding Style*

```cpp
      91:  * @tparam MessageBufferSize size of the message buffer
      92:  * @tparam MessageBufferAllocator type of the message buffer allocator
      93:  */
>>>   94: template <size_t MessageBufferSize, typename MessageBufferAllocator>
      95: class message_buffer {
      96:   MessageBufferAllocator m_allocator{};
      97:   MessageBufferHandle_t m_message_buffer{nullptr};
```

**Violation 4**: freertos_message_buffer.hpp:54:21
*Reason: Coding Style*

```cpp
      51:  */
      52: template <size_t MessageBufferSize> class static_message_buffer_allocator {
      53:   StaticMessageBuffer_t m_message_buffer_placeholder{};
>>>   54:   std::array<uint8_t, MessageBufferSize> m_storage;
      55: 
      56: public:
      57:   static_message_buffer_allocator() = default;
```

**Violation 5**: freertos_queue.hpp:243:25
*Reason: Coding Style*

```cpp
     240:    * @return BaseType_t pdPASS if the item was successfully posted, otherwise
     241:    * errQUEUE_FULL.
     242:    */
>>>  243:   template <typename Rep, typename Period>
     244:   BaseType_t send(const T &item,
     245:                   const std::chrono::duration<Rep, Period> &timeout) {
     246:     return send(
```

**Violation 6**: freertos_queue.hpp:298:25
*Reason: Coding Style*

```cpp
     295:    * @return BaseType_t pdPASS if the item was successfully posted, otherwise
     296:    * errQUEUE_FULL.
     297:    */
>>>  298:   template <typename Rep, typename Period>
     299:   BaseType_t send_back(const T &item,
     300:                        const std::chrono::duration<Rep, Period> &timeout) {
     301:     return send_back(
```

**Violation 7**: freertos_queue.hpp:354:25
*Reason: Coding Style*

```cpp
     351:    * @return BaseType_t pdPASS if the item was successfully posted, otherwise
     352:    * errQUEUE_FULL.
     353:    */
>>>  354:   template <typename Rep, typename Period>
     355:   BaseType_t send_front(const T &item,
     356:                         const std::chrono::duration<Rep, Period> &timeout) {
     357:     return send_front(
```

**Violation 8**: freertos_queue.hpp:427:25
*Reason: Coding Style*

```cpp
     424:    * @return BaseType_t pdPASS if the item
     425:    * was successfully received, otherwise pdFALSE.
     426:    */
>>>  427:   template <typename Rep, typename Period>
     428:   BaseType_t receive(T &item,
     429:                      const std::chrono::duration<Rep, Period> &timeout) {
     430:     return receive(
```

**Violation 9**: freertos_queue.hpp:443:25
*Reason: Coding Style*

```cpp
     440:    * @return optional<T> The item received from the queue or std::nullopt if the
     441:    * queue is empty.
     442:    */
>>>  443:   template <typename Rep, typename Period>
     444:   optional<T> receive(const std::chrono::duration<Rep, Period> &timeout) {
     445:     return receive(pdMS_TO_TICKS(
     446:         std::chrono::duration_cast<std::chrono::milliseconds>(timeout)
```

**Violation 10**: freertos_queue.hpp:580:25
*Reason: Coding Style*

```cpp
     577:    * @return BaseType_t pdPASS if the item was successfully peeked, otherwise
     578:    * pdFALSE.
     579:    */
>>>  580:   template <typename Rep, typename Period>
     581:   BaseType_t peek(T &item, const std::chrono::duration<Rep, Period> &timeout) {
     582:     return peek(
     583:         item, pdMS_TO_TICKS(
```

**Violation 11**: freertos_queue.hpp:638:25
*Reason: Coding Style*

```cpp
     635:    * @return optional<T> The item peeked from the queue or std::nullopt if the
     636:    * queue is empty.
     637:    */
>>>  638:   template <typename Rep, typename Period>
     639:   optional<T> peek(const std::chrono::duration<Rep, Period> &timeout) {
     640:     return peek(pdMS_TO_TICKS(
     641:         std::chrono::duration_cast<std::chrono::milliseconds>(timeout)
```

**Violation 12**: freertos_queue.hpp:188:29
*Reason: Coding Style*

```cpp
     185:  * static_queue;
     186:  * ```
     187:  */
>>>  188: template <size_t QueueLength, typename T, typename QueueAllocator> class queue {
     189:   QueueAllocator m_allocator{};
     190:   QueueHandle_t m_queue{nullptr};
     191: 
```

**Violation 13**: freertos_queue.hpp:56:21
*Reason: Coding Style*

```cpp
      53:  */
      54: template <size_t QueueLength, typename T> class static_queue_allocator {
      55:   StaticQueue_t m_queue_placeholder{};
>>>   56:   std::array<uint8_t, QueueLength * sizeof(T)> m_storage;
      57: 
      58: public:
      59:   static_queue_allocator() = default;
```

**Violation 14**: freertos_semaphore.hpp:271:25
*Reason: Coding Style*

```cpp
     268:    * otherwise pdFALSE.
     269:    *
     270:    */
>>>  271:   template <typename Rep, typename Period>
     272:   BaseType_t take(const std::chrono::duration<Rep, Period> &timeout) {
     273:     return take(
     274:         std::chrono::duration_cast<std::chrono::milliseconds>(timeout).count());
```

**Violation 15**: freertos_semaphore.hpp:393:25
*Reason: Coding Style*

```cpp
     390:    * otherwise pdFALSE.
     391:    *
     392:    */
>>>  393:   template <typename Rep, typename Period>
     394:   BaseType_t take(const std::chrono::duration<Rep, Period> &timeout) {
     395:     return take(
     396:         std::chrono::duration_cast<std::chrono::milliseconds>(timeout).count());
```

**Violation 16**: freertos_semaphore.hpp:586:25
*Reason: Coding Style*

```cpp
     583:    * @param timeout timeout to wait for the mutex.
     584:    * @return BaseType_t pdTRUE if the mutex was successfully locked,
     585:    */
>>>  586:   template <typename Rep, typename Period>
     587:   BaseType_t lock(const std::chrono::duration<Rep, Period> &timeout) {
     588:     return lock(
     589:         std::chrono::duration_cast<std::chrono::milliseconds>(timeout).count());
```

**Violation 17**: freertos_semaphore.hpp:739:25
*Reason: Coding Style*

```cpp
     736:    * @param timeout timeout to wait for the recursive mutex.
     737:    * @return BaseType_t pdTRUE if the recursive mutex was successfully locked,
     738:    */
>>>  739:   template <typename Rep, typename Period>
     740:   BaseType_t lock(const std::chrono::duration<Rep, Period> &timeout) {
     741:     return lock(
     742:         std::chrono::duration_cast<std::chrono::milliseconds>(timeout).count());
```

**Violation 18**: freertos_semaphore.hpp:827:23
*Reason: Coding Style*

```cpp
     824:    * @param mutex mutex to guard
     825:    */
     826:   explicit try_lock_guard(Mutex &mutex)
>>>  827:       : m_mutex{mutex}, m_lock_acquired{static_cast<bool>(m_mutex.try_lock())} {
     828:   }
     829:   /**
     830:    * @brief Destruct the try lock guard object and unlock the mutex.
```

**Violation 19**: freertos_semaphore.hpp:921:23
*Reason: Coding Style*

```cpp
     918:    * @param ticks_to_wait timeout in ticks to wait for the mutex.
     919:    */
     920:   timeout_lock_guard(Mutex &mutex, TickType_t ticks_to_wait)
>>>  921:       : m_mutex{mutex},
     922:         m_lock_acquired{static_cast<bool>(m_mutex.lock(ticks_to_wait))} {}
     923:   /**
     924:    * @brief Construct a new timeout lock guard object
```

**Violation 20**: freertos_semaphore.hpp:929:25
*Reason: Coding Style*

```cpp
     926:    * @param mutex mutex to guard
     927:    * @param timeout timeout to wait for the mutex.
     928:    */
>>>  929:   template <typename Rep, typename Period>
     930:   timeout_lock_guard(Mutex &mutex,
     931:                      const std::chrono::duration<Rep, Period> &timeout)
     932:       : m_mutex{mutex},
```

**Violation 21**: freertos_semaphore.hpp:932:23
*Reason: Coding Style*

```cpp
     929:   template <typename Rep, typename Period>
     930:   timeout_lock_guard(Mutex &mutex,
     931:                      const std::chrono::duration<Rep, Period> &timeout)
>>>  932:       : m_mutex{mutex},
     933:         m_lock_acquired{static_cast<bool>(m_mutex.lock(
     934:             std::chrono::duration_cast<std::chrono::milliseconds>(timeout)
     935:                 .count()))} {}
```

**Violation 22**: freertos_sw_timer.hpp:130:58
*Reason: Coding Style*

```cpp
     127:    */
     128:   explicit timer(const char *name, const TickType_t period_ticks,
     129:                  UBaseType_t auto_reload, timer_callback_t &&callback)
>>>  130:       : m_callback{std::move(callback)}, m_started{false},
     131:         m_timer{m_allocator.create(name, period_ticks, auto_reload, this,
     132:                                    callback_wrapper)} {
     133:     configASSERT(m_timer);
```

**Violation 23**: freertos_sw_timer.hpp:145:25
*Reason: Coding Style*

```cpp
     142:    * @param auto_reload auto-reload flag
     143:    * @param callback callback routine
     144:    */
>>>  145:   template <typename Rep, typename Period>
     146:   explicit timer(const char *name,
     147:                  const std::chrono::duration<Rep, Period> &period,
     148:                  UBaseType_t auto_reload, timer_callback_t &&callback)
```

**Violation 24**: freertos_sw_timer.hpp:254:25
*Reason: Coding Style*

```cpp
     251:    * @param timeout timeout to wait for the timer to start
     252:    * @return BaseType_t pdPASS if the timer was started successfully else pdFAIL
     253:    */
>>>  254:   template <typename Rep, typename Period>
     255:   BaseType_t start(const std::chrono::duration<Rep, Period> &timeout) {
     256:     return start(
     257:         std::chrono::duration_cast<std::chrono::milliseconds>(timeout).count());
```

**Violation 25**: freertos_sw_timer.hpp:313:25
*Reason: Coding Style*

```cpp
     310:    * @param timeout timeout to wait for the timer to stop
     311:    * @return BaseType_t pdPASS if the timer was stopped successfully else pdFAIL
     312:    */
>>>  313:   template <typename Rep, typename Period>
     314:   BaseType_t stop(const std::chrono::duration<Rep, Period> &timeout) {
     315:     return stop(
     316:         std::chrono::duration_cast<std::chrono::milliseconds>(timeout).count());
```

**Violation 26**: freertos_sw_timer.hpp:368:25
*Reason: Coding Style*

```cpp
     365:    * @param timeout timeout to wait for the timer to reset
     366:    * @return BaseType_t pdPASS if the timer was reset successfully else pdFAIL
     367:    */
>>>  368:   template <typename Rep, typename Period>
     369:   BaseType_t reset(const std::chrono::duration<Rep, Period> &timeout) {
     370:     return reset(
     371:         std::chrono::duration_cast<std::chrono::milliseconds>(timeout).count());
```

**Violation 27**: freertos_sw_timer.hpp:427:31
*Reason: Coding Style*

```cpp
     424:    * @return BaseType_t pdPASS if the timer period was changed successfully else
     425:    * pdFAIL
     426:    */
>>>  427:   template <typename RepPeriod, typename PeriodPeriod, typename RepTimeout,
     428:             typename PeriodTimeout>
     429:   BaseType_t
     430:   period(const std::chrono::duration<RepPeriod, PeriodPeriod> &new_period,
```

**Violation 28**: freertos_sw_timer.hpp:467:25
*Reason: Coding Style*

```cpp
     464:    * @return BaseType_t pdPASS if the timer period was changed successfully else
     465:    * pdFAIL
     466:    */
>>>  467:   template <typename Rep, typename Period>
     468:   BaseType_t period_isr(const std::chrono::duration<Rep, Period> &new_period,
     469:                         BaseType_t &high_priority_task_woken) {
     470:     return period_isr(
```

**Violation 29**: freertos_sw_timer.hpp:497:25
*Reason: Coding Style*

```cpp
     494:    * @return BaseType_t pdPASS if the timer period was changed successfully else
     495:    * pdFAIL
     496:    */
>>>  497:   template <typename Rep, typename Period>
     498:   BaseType_t period_isr(const std::chrono::duration<Rep, Period> &new_period) {
     499:     return period_isr(
     500:         std::chrono::duration_cast<std::chrono::milliseconds>(new_period)
```

**Violation 30**: freertos_event_group.hpp:181:25
*Reason: Coding Style*

```cpp
     178:    * @param timeout timeout to wait for the bits
     179:    * @return EventBits_t value of the event group after the call returns
     180:    */
>>>  181:   template <typename Rep, typename Period>
     182:   EventBits_t wait_bits(const EventBits_t bits_to_wait_for,
     183:                         const BaseType_t clear_on_exit,
     184:                         const BaseType_t wait_for_all_bits,
```

**Violation 31**: freertos_event_group.hpp:223:25
*Reason: Coding Style*

```cpp
     220:     return xEventGroupSync(m_event_group, bits_to_set, bits_to_wait_for,
     221:                            ticks_to_wait);
     222:   }
>>>  223:   template <typename Rep, typename Period>
     224:   EventBits_t sync(const EventBits_t bits_to_set,
     225:                    const EventBits_t bits_to_wait_for,
     226:                    const std::chrono::duration<Rep, Period> &timeout) {
```

**Violation 32**: freertos_stream_buffer.hpp:156:25
*Reason: Coding Style*

```cpp
     153:    * stream buffer, otherwise errCOULD_NOT_ALLOCATE_REQUIRED_MEMORY if there was
     154:    * insufficient memory available to copy the data into the stream buffer.
     155:    */
>>>  156:   template <typename Rep, typename Period>
     157:   BaseType_t send(const void *data, size_t data_size,
     158:                   const std::chrono::duration<Rep, Period> &timeout) {
     159:     return send(
```

**Violation 33**: freertos_stream_buffer.hpp:194:30
*Reason: Coding Style*

```cpp
     191:    * stream buffer, otherwise errCOULD_NOT_ALLOCATE_REQUIRED_MEMORY if there was
     192:    * insufficient memory available to copy the data into the stream buffer.
     193:    */
>>>  194:   template <typename Iterator, typename Rep, typename Period>
     195:   BaseType_t send(Iterator begin, Iterator end,
     196:                   const std::chrono::duration<Rep, Period> &timeout) {
     197:     return send(&*begin, std::distance(begin, end), timeout);
```

**Violation 34**: freertos_stream_buffer.hpp:294:25
*Reason: Coding Style*

```cpp
     291:    * @param timeout Duration to wait for the data to be copied into the buffer.
     292:    * @return size_t Number of bytes received.
     293:    */
>>>  294:   template <typename Rep, typename Period>
     295:   size_t receive(void *data, size_t data_size,
     296:                  const std::chrono::duration<Rep, Period> &timeout) {
     297:     return receive(
```

**Violation 35**: freertos_stream_buffer.hpp:96:34
*Reason: Coding Style*

```cpp
      93:  * @tparam StreamBufferSize size of the stream buffer
      94:  * @tparam StreamBufferAllocator type of the stream buffer allocator
      95:  */
>>>   96: template <size_t StreamBufferSize, typename StreamBufferAllocator>
      97: class stream_buffer {
      98:   StreamBufferAllocator m_allocator{};
      99:   StreamBufferHandle_t m_stream_buffer{nullptr};
```

**Violation 36**: freertos_stream_buffer.hpp:55:21
*Reason: Coding Style*

```cpp
      52:  */
      53: template <size_t StreamBufferSize> class static_stream_buffer_allocator {
      54:   StaticStreamBuffer_t m_stream_buffer_placeholder{};
>>>   55:   std::array<uint8_t, StreamBufferSize> m_storage;
      56: 
      57: public:
      58:   static_stream_buffer_allocator() = default;
```

#### MISRA C 2012 Rule 13.4 (1 violation(s))

**The result of an assignment operator should not be used**

Assignment expressions should not be used as sub-expressions. Assignments should be separate statements to improve readability and avoid confusion.

*Rationale: Using assignment results as expressions can make code harder to read and may hide logical errors.*

**Violation 1**: freertos_queue.hpp:199:45
*Reason: Coding Style*

```cpp
     196:    * @param registred_name Name of the queue, which will be used to register it
     197:    * in the queue registry. If nullptr, the queue will not be registered.
     198:    */
>>>  199:   explicit queue(const char *registred_name = nullptr)
     200:       : m_queue{m_allocator.create()} {
     201:     configASSERT(m_queue);
     202:     if (registred_name != nullptr) {
```

#### MISRA C 2012 Rule 15.5 (17 violation(s))

**A function should have a single point of exit at the end**

Functions should have one return statement at the end rather than multiple return points throughout the function body. This improves code clarity and makes debugging easier.

*Rationale: Single exit points make functions easier to understand, debug, and maintain.*

**Violation 1**: freertos_queue.hpp:414:7
*Reason: Coding Style*

```cpp
     411:   optional<T> receive(TickType_t ticks_to_wait) {
     412:     T item;
     413:     if (xQueueReceive(m_queue, &item, ticks_to_wait) == pdPASS) {
>>>  414:       return item;
     415:     }
     416:     return {};
     417:   }
```

**Violation 2**: freertos_queue.hpp:487:7
*Reason: Coding Style*

```cpp
     484:     BaseType_t higher_priority_task_woken = pdFALSE;
     485:     if (xQueueReceiveFromISR(m_queue, &item, &higher_priority_task_woken) ==
     486:         pdPASS) {
>>>  487:       return item;
     488:     }
     489:     return {};
     490:   }
```

**Violation 3**: freertos_queue.hpp:626:7
*Reason: Coding Style*

```cpp
     623:   optional<T> peek(TickType_t ticks_to_wait) {
     624:     T item;
     625:     if (xQueuePeek(m_queue, &item, ticks_to_wait) == pdPASS) {
>>>  626:       return item;
     627:     }
     628:     return {};
     629:   }
```

**Violation 4**: freertos_queue.hpp:658:7
*Reason: Coding Style*

```cpp
     655:     BaseType_t higher_priority_task_woken = pdFALSE;
     656:     if (xQueuePeekFromISR(m_queue, &item, &higher_priority_task_woken) ==
     657:         pdPASS) {
>>>  658:       return item;
     659:     }
     660:     return {};
     661:   }
```

**Violation 5**: freertos_sw_timer.hpp:237:7
*Reason: Coding Style*

```cpp
     234:    */
     235:   BaseType_t start(const TickType_t ticks_to_wait = portMAX_DELAY) {
     236:     if (!m_timer) {
>>>  237:       return pdFAIL;
     238:     }
     239:     auto rc = xTimerStart(m_timer, ticks_to_wait);
     240:     if (rc) {
```

**Violation 6**: freertos_sw_timer.hpp:269:7
*Reason: Coding Style*

```cpp
     266:    */
     267:   BaseType_t start_isr(BaseType_t &high_priority_task_woken) {
     268:     if (!m_timer) {
>>>  269:       return pdFAIL;
     270:     }
     271:     auto rc = xTimerStartFromISR(m_timer, &high_priority_task_woken);
     272:     if (rc) {
```

**Violation 7**: freertos_sw_timer.hpp:296:7
*Reason: Coding Style*

```cpp
     293:    */
     294:   BaseType_t stop(const TickType_t ticks_to_wait = portMAX_DELAY) {
     295:     if (!m_timer) {
>>>  296:       return pdFAIL;
     297:     }
     298:     auto rc = xTimerStop(m_timer, ticks_to_wait);
     299:     if (rc) {
```

**Violation 8**: freertos_sw_timer.hpp:328:7
*Reason: Coding Style*

```cpp
     325:    */
     326:   BaseType_t stop_isr(BaseType_t &high_priority_task_woken) {
     327:     if (!m_timer) {
>>>  328:       return pdFAIL;
     329:     }
     330:     auto rc = xTimerStopFromISR(m_timer, &high_priority_task_woken);
     331:     if (rc) {
```

**Violation 9**: freertos_sw_timer.hpp:355:7
*Reason: Coding Style*

```cpp
     352:    */
     353:   BaseType_t reset(const TickType_t ticks_to_wait = portMAX_DELAY) {
     354:     if (!m_timer) {
>>>  355:       return pdFAIL;
     356:     }
     357:     return xTimerReset(m_timer, ticks_to_wait);
     358:   }
```

**Violation 10**: freertos_sw_timer.hpp:383:7
*Reason: Coding Style*

```cpp
     380:    */
     381:   BaseType_t reset_isr(BaseType_t &high_priority_task_woken) {
     382:     if (!m_timer) {
>>>  383:       return pdFAIL;
     384:     }
     385:     return xTimerResetFromISR(m_timer, &high_priority_task_woken);
     386:   }
```

**Violation 11**: freertos_sw_timer.hpp:410:7
*Reason: Coding Style*

```cpp
     407:   BaseType_t period(const TickType_t new_period_ticks,
     408:                     const TickType_t ticks_to_wait = portMAX_DELAY) {
     409:     if (!m_timer) {
>>>  410:       return pdFAIL;
     411:     }
     412:     return xTimerChangePeriod(m_timer, new_period_ticks, ticks_to_wait);
     413:   }
```

**Violation 12**: freertos_sw_timer.hpp:450:7
*Reason: Coding Style*

```cpp
     447:   BaseType_t period_isr(const TickType_t new_period_ticks,
     448:                         BaseType_t &high_priority_task_woken) {
     449:     if (!m_timer) {
>>>  450:       return pdFAIL;
     451:     }
     452:     return xTimerChangePeriodFromISR(m_timer, new_period_ticks,
     453:                                      &high_priority_task_woken);
```

**Violation 13**: freertos_sw_timer.hpp:516:7
*Reason: Coding Style*

```cpp
     513:    */
     514:   TickType_t period_ticks(void) const {
     515:     if (!m_timer) {
>>>  516:       return 0;
     517:     }
     518:     return xTimerGetPeriod(m_timer);
     519:   }
```

**Violation 14**: freertos_sw_timer.hpp:556:7
*Reason: Coding Style*

```cpp
     553:    */
     554:   TickType_t remaining_ticks(void) const {
     555:     if (m_timer) {
>>>  556:       return xTimerGetExpiryTime(m_timer) - xTaskGetTickCount();
     557:     } else {
     558:       return 0;
     559:     }
```

**Violation 15**: freertos_sw_timer.hpp:558:7
*Reason: Coding Style*

```cpp
     555:     if (m_timer) {
     556:       return xTimerGetExpiryTime(m_timer) - xTaskGetTickCount();
     557:     } else {
>>>  558:       return 0;
     559:     }
     560:   }
     561:   /**
```

**Violation 16**: freertos_sw_timer.hpp:578:7
*Reason: Coding Style*

```cpp
     575:    */
     576:   BaseType_t running(void) const {
     577:     if (!m_timer) {
>>>  578:       return pdFALSE;
     579:     }
     580:     return xTimerIsTimerActive(m_timer);
     581:   }
```

**Violation 17**: freertos_sw_timer.hpp:589:7
*Reason: Coding Style*

```cpp
     586:    */
     587:   const char *name(void) const {
     588:     if (!m_timer) {
>>>  589:       return nullptr;
     590:     }
     591:     return pcTimerGetName(m_timer);
     592:   }
```

#### MISRA C 2012 Rule 16.3 (13 violation(s))

**An unconditional break statement shall terminate every switch-clause**

Every case in a switch statement should end with a break statement to prevent fall-through behavior, unless fall-through is explicitly intended and documented.

*Rationale: Missing break statements can cause unintended fall-through behavior that leads to bugs.*

**Violation 1**: freertos_message_buffer.hpp:57:39
*Reason: Coding Style*

```cpp
      54:   std::array<uint8_t, MessageBufferSize> m_storage;
      55: 
      56: public:
>>>   57:   static_message_buffer_allocator() = default;
      58:   ~static_message_buffer_allocator() = default;
      59:   static_message_buffer_allocator(const static_message_buffer_allocator &) =
      60:       delete;
```

**Violation 2**: freertos_message_buffer.hpp:58:40
*Reason: Coding Style*

```cpp
      55: 
      56: public:
      57:   static_message_buffer_allocator() = default;
>>>   58:   ~static_message_buffer_allocator() = default;
      59:   static_message_buffer_allocator(const static_message_buffer_allocator &) =
      60:       delete;
      61:   static_message_buffer_allocator(static_message_buffer_allocator &&) = delete;
```

**Violation 3**: freertos_queue.hpp:59:30
*Reason: Coding Style*

```cpp
      56:   std::array<uint8_t, QueueLength * sizeof(T)> m_storage;
      57: 
      58: public:
>>>   59:   static_queue_allocator() = default;
      60:   ~static_queue_allocator() = default;
      61:   static_queue_allocator(const static_queue_allocator &) = delete;
      62:   static_queue_allocator(static_queue_allocator &&) = delete;
```

**Violation 4**: freertos_queue.hpp:60:31
*Reason: Coding Style*

```cpp
      57: 
      58: public:
      59:   static_queue_allocator() = default;
>>>   60:   ~static_queue_allocator() = default;
      61:   static_queue_allocator(const static_queue_allocator &) = delete;
      62:   static_queue_allocator(static_queue_allocator &&) = delete;
      63: 
```

**Violation 5**: freertos_semaphore.hpp:56:34
*Reason: Coding Style*

```cpp
      53:   StaticSemaphore_t m_semaphore_placeholder{};
      54: 
      55: public:
>>>   56:   static_semaphore_allocator() = default;
      57:   ~static_semaphore_allocator() = default;
      58:   static_semaphore_allocator(const static_semaphore_allocator &) = delete;
      59:   static_semaphore_allocator(static_semaphore_allocator &&) = delete;
```

**Violation 6**: freertos_semaphore.hpp:57:35
*Reason: Coding Style*

```cpp
      54: 
      55: public:
      56:   static_semaphore_allocator() = default;
>>>   57:   ~static_semaphore_allocator() = default;
      58:   static_semaphore_allocator(const static_semaphore_allocator &) = delete;
      59:   static_semaphore_allocator(static_semaphore_allocator &&) = delete;
      60: 
```

**Violation 7**: freertos_sw_timer.hpp:63:33
*Reason: Coding Style*

```cpp
      60:   StaticTimer_t m_timer_placeholder{};
      61: 
      62: public:
>>>   63:   static_sw_timer_allocator() = default;
      64:   ~static_sw_timer_allocator() = default;
      65:   static_sw_timer_allocator(const static_sw_timer_allocator &) = delete;
      66:   static_sw_timer_allocator(static_sw_timer_allocator &&) = default;
```

**Violation 8**: freertos_sw_timer.hpp:64:34
*Reason: Coding Style*

```cpp
      61: 
      62: public:
      63:   static_sw_timer_allocator() = default;
>>>   64:   ~static_sw_timer_allocator() = default;
      65:   static_sw_timer_allocator(const static_sw_timer_allocator &) = delete;
      66:   static_sw_timer_allocator(static_sw_timer_allocator &&) = default;
      67: 
```

**Violation 9**: freertos_sw_timer.hpp:66:61
*Reason: Coding Style*

```cpp
      63:   static_sw_timer_allocator() = default;
      64:   ~static_sw_timer_allocator() = default;
      65:   static_sw_timer_allocator(const static_sw_timer_allocator &) = delete;
>>>   66:   static_sw_timer_allocator(static_sw_timer_allocator &&) = default;
      67: 
      68:   static_sw_timer_allocator &
      69:   operator=(const static_sw_timer_allocator &) = delete;
```

**Violation 10**: freertos_event_group.hpp:54:36
*Reason: Coding Style*

```cpp
      51:   StaticEventGroup_t m_event_group_placeholder{};
      52: 
      53: public:
>>>   54:   static_event_group_allocator() = default;
      55:   ~static_event_group_allocator() = default;
      56:   static_event_group_allocator(const static_event_group_allocator &) = delete;
      57:   static_event_group_allocator(static_event_group_allocator &&) = delete;
```

**Violation 11**: freertos_event_group.hpp:55:37
*Reason: Coding Style*

```cpp
      52: 
      53: public:
      54:   static_event_group_allocator() = default;
>>>   55:   ~static_event_group_allocator() = default;
      56:   static_event_group_allocator(const static_event_group_allocator &) = delete;
      57:   static_event_group_allocator(static_event_group_allocator &&) = delete;
      58: 
```

**Violation 12**: freertos_stream_buffer.hpp:58:38
*Reason: Coding Style*

```cpp
      55:   std::array<uint8_t, StreamBufferSize> m_storage;
      56: 
      57: public:
>>>   58:   static_stream_buffer_allocator() = default;
      59:   ~static_stream_buffer_allocator() = default;
      60:   static_stream_buffer_allocator(const static_stream_buffer_allocator &) =
      61:       delete;
```

**Violation 13**: freertos_stream_buffer.hpp:59:39
*Reason: Coding Style*

```cpp
      56: 
      57: public:
      58:   static_stream_buffer_allocator() = default;
>>>   59:   ~static_stream_buffer_allocator() = default;
      60:   static_stream_buffer_allocator(const static_stream_buffer_allocator &) =
      61:       delete;
      62:   static_stream_buffer_allocator(static_stream_buffer_allocator &&) = delete;
```

#### MISRA C 2012 Rule 17.3 (7 violation(s))

**A function shall not be declared implicitly**

All functions should be explicitly declared before use. Implicit function declarations can lead to type mismatches and undefined behavior.

*Rationale: Implicit function declarations can cause type mismatches and make code harder to understand and maintain.*

**Violation 1**: freertos_queue.hpp:413:9
*Reason: Coding Style*

```cpp
     410:    */
     411:   optional<T> receive(TickType_t ticks_to_wait) {
     412:     T item;
>>>  413:     if (xQueueReceive(m_queue, &item, ticks_to_wait) == pdPASS) {
     414:       return item;
     415:     }
     416:     return {};
```

**Violation 2**: freertos_queue.hpp:485:9
*Reason: Coding Style*

```cpp
     482:   optional<T> receive_isr(void) {
     483:     T item;
     484:     BaseType_t higher_priority_task_woken = pdFALSE;
>>>  485:     if (xQueueReceiveFromISR(m_queue, &item, &higher_priority_task_woken) ==
     486:         pdPASS) {
     487:       return item;
     488:     }
```

**Violation 3**: freertos_queue.hpp:625:9
*Reason: Coding Style*

```cpp
     622:    */
     623:   optional<T> peek(TickType_t ticks_to_wait) {
     624:     T item;
>>>  625:     if (xQueuePeek(m_queue, &item, ticks_to_wait) == pdPASS) {
     626:       return item;
     627:     }
     628:     return {};
```

**Violation 4**: freertos_queue.hpp:656:9
*Reason: Coding Style*

```cpp
     653:   optional<T> peek_isr(void) {
     654:     T item;
     655:     BaseType_t higher_priority_task_woken = pdFALSE;
>>>  656:     if (xQueuePeekFromISR(m_queue, &item, &higher_priority_task_woken) ==
     657:         pdPASS) {
     658:       return item;
     659:     }
```

**Violation 5**: freertos_sw_timer.hpp:184:16
*Reason: Coding Style*

```cpp
     181:     if (m_timer) {
     182:       auto rc = xTimerDelete(m_timer, portMAX_DELAY);
     183:       if (rc == pdPASS) {
>>>  184:         while (xTimerIsTimerActive(m_timer) != pdFALSE) {
     185:           vTaskDelay(pdMS_TO_TICKS(1));
     186:         }
     187:       }
```

**Violation 6**: freertos_sw_timer.hpp:199:16
*Reason: Coding Style*

```cpp
     196:       }
     197:       auto rc = xTimerStop(src.m_timer, portMAX_DELAY);
     198:       if (rc == pdPASS) {
>>>  199:         while (xTimerIsTimerActive(src.m_timer) != pdFALSE) {
     200:           vTaskDelay(pdMS_TO_TICKS(1));
     201:         }
     202:         auto name = pcTimerGetName(src.m_timer);
```

**Violation 7**: freertos_sw_timer.hpp:207:18
*Reason: Coding Style*

```cpp
     204:         auto auto_reload = uxTimerGetReloadMode(src.m_timer);
     205:         rc = xTimerDelete(src.m_timer, portMAX_DELAY);
     206:         if (rc == pdPASS) {
>>>  207:           while (xTimerIsTimerActive(src.m_timer) != pdFALSE) {
     208:             vTaskDelay(pdMS_TO_TICKS(1));
     209:           }
     210:           src.m_timer = nullptr;
```

#### MISRA C 2012 Rule 17.8 (14 violation(s))

**A function parameter should not be modified**

Function parameters should not be modified within the function body. If modification is needed, use a local copy of the parameter.

*Rationale: Modifying parameters can make function behavior less predictable and harder to understand.*

**Violation 1**: freertos_semaphore.hpp:234:50
*Reason: Coding Style*

```cpp
     231:    * otherwise pdFALSE.
     232:    *
     233:    */
>>>  234:   BaseType_t take(const TickType_t ticks_to_wait = portMAX_DELAY) {
     235:     return xSemaphoreTake(m_semaphore, ticks_to_wait);
     236:   }
     237:   /**
```

**Violation 2**: freertos_semaphore.hpp:356:50
*Reason: Coding Style*

```cpp
     353:    * otherwise pdFALSE.
     354:    *
     355:    */
>>>  356:   BaseType_t take(const TickType_t ticks_to_wait = portMAX_DELAY) {
     357:     return xSemaphoreTake(m_semaphore, ticks_to_wait);
     358:   }
     359:   /**
```

**Violation 3**: freertos_semaphore.hpp:453:17
*Reason: Coding Style*

```cpp
     450:    * @return counting_semaphore& reference to the counting semaphore.
     451:    */
     452:   counting_semaphore &operator+=(UBaseType_t count) {
>>>  453:     while (count--) {
     454:       give();
     455:     }
     456:     return *this;
```

**Violation 4**: freertos_semaphore.hpp:544:50
*Reason: Coding Style*

```cpp
     541:    * @param ticks_to_wait timeout in ticks to wait for the mutex.
     542:    * @return BaseType_t pdTRUE if the mutex was successfully locked,
     543:    */
>>>  544:   BaseType_t lock(const TickType_t ticks_to_wait = portMAX_DELAY) {
     545:     auto rc = xSemaphoreTake(m_semaphore, ticks_to_wait);
     546:     if (rc) {
     547:       m_locked = true;
```

**Violation 5**: freertos_semaphore.hpp:697:50
*Reason: Coding Style*

```cpp
     694:    * @param ticks_to_wait timeout in ticks to wait for the recursive mutex.
     695:    * @return BaseType_t pdTRUE if the recursive mutex was successfully locked,
     696:    */
>>>  697:   BaseType_t lock(const TickType_t ticks_to_wait = portMAX_DELAY) {
     698:     auto rc = xSemaphoreTakeRecursive(m_semaphore, ticks_to_wait);
     699:     if (rc) {
     700:       m_recursions_count++;
```

**Violation 6**: freertos_sw_timer.hpp:235:51
*Reason: Coding Style*

```cpp
     232:    * @param ticks_to_wait timeout in ticks to wait for the timer to start
     233:    * @return BaseType_t pdPASS if the timer was started successfully else pdFAIL
     234:    */
>>>  235:   BaseType_t start(const TickType_t ticks_to_wait = portMAX_DELAY) {
     236:     if (!m_timer) {
     237:       return pdFAIL;
     238:     }
```

**Violation 7**: freertos_sw_timer.hpp:294:50
*Reason: Coding Style*

```cpp
     291:    * @param ticks_to_wait timeout in ticks to wait for the timer to stop
     292:    * @return BaseType_t pdPASS if the timer was stopped successfully else pdFAIL
     293:    */
>>>  294:   BaseType_t stop(const TickType_t ticks_to_wait = portMAX_DELAY) {
     295:     if (!m_timer) {
     296:       return pdFAIL;
     297:     }
```

**Violation 8**: freertos_sw_timer.hpp:353:51
*Reason: Coding Style*

```cpp
     350:    * @param ticks_to_wait timeout in ticks to wait for the timer to reset
     351:    * @return BaseType_t pdPASS if the timer was reset successfully else pdFAIL
     352:    */
>>>  353:   BaseType_t reset(const TickType_t ticks_to_wait = portMAX_DELAY) {
     354:     if (!m_timer) {
     355:       return pdFAIL;
     356:     }
```

**Violation 9**: freertos_sw_timer.hpp:408:52
*Reason: Coding Style*

```cpp
     405:    * pdFAIL
     406:    */
     407:   BaseType_t period(const TickType_t new_period_ticks,
>>>  408:                     const TickType_t ticks_to_wait = portMAX_DELAY) {
     409:     if (!m_timer) {
     410:       return pdFAIL;
     411:     }
```

**Violation 10**: freertos_stream_buffer.hpp:141:38
*Reason: Coding Style*

```cpp
     138:    * insufficient memory available to copy the data into the stream buffer.
     139:    */
     140:   BaseType_t send(const void *data, size_t data_size,
>>>  141:                   TickType_t timeout = portMAX_DELAY) {
     142:     return xStreamBufferSend(m_stream_buffer, data, data_size, timeout);
     143:   }
     144:   /**
```

**Violation 11**: freertos_stream_buffer.hpp:178:38
*Reason: Coding Style*

```cpp
     175:    */
     176:   template <typename Iterator>
     177:   BaseType_t send(Iterator begin, Iterator end,
>>>  178:                   TickType_t timeout = portMAX_DELAY) {
     179:     return send(&*begin, std::distance(begin, end), timeout);
     180:   }
     181:   /**
```

**Violation 12**: freertos_stream_buffer.hpp:281:37
*Reason: Coding Style*

```cpp
     278:    * @return size_t Number of bytes received.
     279:    */
     280:   size_t receive(void *data, size_t data_size,
>>>  281:                  TickType_t timeout = portMAX_DELAY) {
     282:     return xStreamBufferReceive(m_stream_buffer, data, data_size, timeout);
     283:   }
     284:   /**
```

**Violation 13**: freertos_stream_buffer.hpp:84:58
*Reason: Coding Style*

```cpp
      81:  */
      82: template <size_t StreamBufferSize> class dynamic_stream_buffer_allocator {
      83: public:
>>>   84:   StreamBufferHandle_t create(size_t trigger_level_bytes = 1) {
      85:     return xStreamBufferCreate(StreamBufferSize, trigger_level_bytes);
      86:   }
      87: };
```

**Violation 14**: freertos_stream_buffer.hpp:69:58
*Reason: Coding Style*

```cpp
      66:   static_stream_buffer_allocator &
      67:   operator=(static_stream_buffer_allocator &&) = delete;
      68: 
>>>   69:   StreamBufferHandle_t create(size_t trigger_level_bytes = 1) {
      70:     return xStreamBufferCreateStatic(StreamBufferSize, trigger_level_bytes,
      71:                                      m_storage.data(),
      72:                                      &m_stream_buffer_placeholder);
```

#### MISRA C 2012 Rule 2.3 (2 violation(s))

**A project should not contain unused type declarations**

Unused type declarations may indicate incomplete code or can be removed to simplify the codebase. This rule helps identify dead code and improves maintainability.

*Rationale: Unused declarations can confuse developers and increase compilation time unnecessarily.*

**Violation 1**: freertos_queue.hpp:47:0
*Reason: Coding Style*

```cpp
      44: 
      45: namespace freertos {
      46: 
>>>   47: using std::optional;
      48: 
      49: #if configSUPPORT_STATIC_ALLOCATION
      50: /**
```

**Violation 2**: freertos_queue.hpp:47:0
*Reason: Coding Style*

```cpp
      44: 
      45: namespace freertos {
      46: 
>>>   47: using std::optional;
      48: 
      49: #if configSUPPORT_STATIC_ALLOCATION
      50: /**
```

#### MISRA C 2012 Rule 2.7 (15 violation(s))

**There should be no unused parameters in functions**

Function parameters that are not used may indicate an error in the implementation or can be removed to clarify the interface. If a parameter must remain for interface compatibility, it should be explicitly marked as unused.

*Rationale: Unused parameters can indicate incomplete implementations or interface issues and should be explicitly handled.*

**Violation 1**: freertos_semaphore.hpp:295:43
*Reason: Coding Style*

```cpp
     292:    * @param max_count maximum count of the counting semaphore.
     293:    *
     294:    */
>>>  295:   explicit counting_semaphore(UBaseType_t max_count = 1)
     296:       : m_semaphore{m_allocator.create_counting(max_count)} {
     297:     configASSERT(m_semaphore);
     298:   }
```

**Violation 2**: freertos_semaphore.hpp:424:23
*Reason: Coding Style*

```cpp
     421:    */
     422:   // NOLINTNEXTLINE(cert-dcl21-cpp): RAII class, copy is deleted -
     423:   // post-increment returns reference instead of copy
>>>  424:   counting_semaphore &operator++(int) {
     425:     give();
     426:     return *this;
     427:   }
```

**Violation 3**: freertos_semaphore.hpp:436:23
*Reason: Coding Style*

```cpp
     433:    */
     434:   // NOLINTNEXTLINE(cert-dcl21-cpp): RAII class, copy is deleted -
     435:   // post-decrement returns reference instead of copy
>>>  436:   counting_semaphore &operator--(int) {
     437:     take();
     438:     return *this;
     439:   }
```

**Violation 4**: freertos_semaphore.hpp:787:30
*Reason: Coding Style*

```cpp
     784:    *
     785:    * @param mutex mutex to guard
     786:    */
>>>  787:   explicit lock_guard(Mutex &mutex) : m_mutex{mutex} { m_mutex.lock(); }
     788: 
     789:   /**
     790:    * @brief Destruct the lock guard object and unlock the mutex.
```

**Violation 5**: freertos_semaphore.hpp:826:34
*Reason: Coding Style*

```cpp
     823:    *
     824:    * @param mutex mutex to guard
     825:    */
>>>  826:   explicit try_lock_guard(Mutex &mutex)
     827:       : m_mutex{mutex}, m_lock_acquired{static_cast<bool>(m_mutex.try_lock())} {
     828:   }
     829:   /**
```

**Violation 6**: freertos_semaphore.hpp:870:34
*Reason: Coding Style*

```cpp
     867:    *
     868:    * @param mutex mutex to guard
     869:    */
>>>  870:   explicit lock_guard_isr(Mutex &mutex) : m_mutex{mutex} {
     871:     m_mutex.lock_isr(m_high_priority_task_woken);
     872:   }
     873:   /**
```

**Violation 7**: freertos_semaphore.hpp:920:29
*Reason: Coding Style*

```cpp
     917:    * @param mutex mutex to guard
     918:    * @param ticks_to_wait timeout in ticks to wait for the mutex.
     919:    */
>>>  920:   timeout_lock_guard(Mutex &mutex, TickType_t ticks_to_wait)
     921:       : m_mutex{mutex},
     922:         m_lock_acquired{static_cast<bool>(m_mutex.lock(ticks_to_wait))} {}
     923:   /**
```

**Violation 8**: freertos_semaphore.hpp:930:29
*Reason: Coding Style*

```cpp
     927:    * @param timeout timeout to wait for the mutex.
     928:    */
     929:   template <typename Rep, typename Period>
>>>  930:   timeout_lock_guard(Mutex &mutex,
     931:                      const std::chrono::duration<Rep, Period> &timeout)
     932:       : m_mutex{mutex},
     933:         m_lock_acquired{static_cast<bool>(m_mutex.lock(
```

**Violation 9**: freertos_semaphore.hpp:931:64
*Reason: Coding Style*

```cpp
     928:    */
     929:   template <typename Rep, typename Period>
     930:   timeout_lock_guard(Mutex &mutex,
>>>  931:                      const std::chrono::duration<Rep, Period> &timeout)
     932:       : m_mutex{mutex},
     933:         m_lock_acquired{static_cast<bool>(m_mutex.lock(
     934:             std::chrono::duration_cast<std::chrono::milliseconds>(timeout)
```

**Violation 10**: freertos_sw_timer.hpp:128:30
*Reason: Coding Style*

```cpp
     125:    * @param auto_reload auto-reload flag
     126:    * @param callback callback routine
     127:    */
>>>  128:   explicit timer(const char *name, const TickType_t period_ticks,
     129:                  UBaseType_t auto_reload, timer_callback_t &&callback)
     130:       : m_callback{std::move(callback)}, m_started{false},
     131:         m_timer{m_allocator.create(name, period_ticks, auto_reload, this,
```

**Violation 11**: freertos_sw_timer.hpp:129:30
*Reason: Coding Style*

```cpp
     126:    * @param callback callback routine
     127:    */
     128:   explicit timer(const char *name, const TickType_t period_ticks,
>>>  129:                  UBaseType_t auto_reload, timer_callback_t &&callback)
     130:       : m_callback{std::move(callback)}, m_started{false},
     131:         m_timer{m_allocator.create(name, period_ticks, auto_reload, this,
     132:                                    callback_wrapper)} {
```

**Violation 12**: freertos_sw_timer.hpp:146:30
*Reason: Coding Style*

```cpp
     143:    * @param callback callback routine
     144:    */
     145:   template <typename Rep, typename Period>
>>>  146:   explicit timer(const char *name,
     147:                  const std::chrono::duration<Rep, Period> &period,
     148:                  UBaseType_t auto_reload, timer_callback_t &&callback)
     149:       : timer{name,
```

**Violation 13**: freertos_sw_timer.hpp:147:60
*Reason: Coding Style*

```cpp
     144:    */
     145:   template <typename Rep, typename Period>
     146:   explicit timer(const char *name,
>>>  147:                  const std::chrono::duration<Rep, Period> &period,
     148:                  UBaseType_t auto_reload, timer_callback_t &&callback)
     149:       : timer{name,
     150:               static_cast<TickType_t>(
```

**Violation 14**: freertos_sw_timer.hpp:148:30
*Reason: Coding Style*

```cpp
     145:   template <typename Rep, typename Period>
     146:   explicit timer(const char *name,
     147:                  const std::chrono::duration<Rep, Period> &period,
>>>  148:                  UBaseType_t auto_reload, timer_callback_t &&callback)
     149:       : timer{name,
     150:               static_cast<TickType_t>(
     151:                   std::chrono::duration_cast<std::chrono::milliseconds>(period)
```

**Violation 15**: freertos_stream_buffer.hpp:108:33
*Reason: Coding Style*

```cpp
     105:    * @param trigger_level_bytes the number of bytes that must be in the stream
     106:    * buffer before a task that is blocked on a read operation will be unblocked
     107:    */
>>>  108:   explicit stream_buffer(size_t trigger_level_bytes = 1)
     109:       : m_stream_buffer{m_allocator.create(trigger_level_bytes)} {
     110:     configASSERT(m_stream_buffer);
     111:   }
```

#### MISRA C 2012 Rule 20.9 (25 violation(s))

**All identifiers used in the controlling expression of #if or #elif preprocessing directives shall be #define'd before evaluation**

Preprocessor identifiers used in conditional compilation should be explicitly defined to avoid undefined behavior in preprocessor evaluation.

*Rationale: Undefined preprocessor identifiers evaluate to 0, which may not be the intended behavior.*

**Violation 1**: freertos_message_buffer.hpp:46:2
*Reason: Coding Style*

```cpp
      43: 
      44: namespace freertos {
      45: 
>>>   46: #if configSUPPORT_STATIC_ALLOCATION
      47: /**
      48:  * @brief An allocator for the message buffer that uses a static memory
      49:  * allocation.
```

**Violation 2**: freertos_message_buffer.hpp:74:2
*Reason: Coding Style*

```cpp
      71:   }
      72: };
      73: #endif
>>>   74: #if configSUPPORT_DYNAMIC_ALLOCATION
      75: /**
      76:  * @brief An allocator for the message buffer that uses a dynamic memory
      77:  * allocation.
```

**Violation 3**: freertos_message_buffer.hpp:219:2
*Reason: Coding Style*

```cpp
     216:   BaseType_t full(void) { return xMessageBufferIsFull(m_message_buffer); }
     217: };
     218: 
>>>  219: #if configSUPPORT_STATIC_ALLOCATION
     220: /**
     221:  * @brief Namespace for the FreeRTOS message buffer with static memory
     222:  * allocation
```

**Violation 4**: freertos_message_buffer.hpp:237:2
*Reason: Coding Style*

```cpp
     234:     freertos::static_message_buffer_allocator<MessageBufferSize>>;
     235: } // namespace sa
     236: #endif
>>>  237: #if configSUPPORT_DYNAMIC_ALLOCATION
     238: /**
     239:  * @brief Namespace for the FreeRTOS message buffer with dynamic memory
     240:  * allocation
```

**Violation 5**: freertos_queue.hpp:49:2
*Reason: Coding Style*

```cpp
      46: 
      47: using std::optional;
      48: 
>>>   49: #if configSUPPORT_STATIC_ALLOCATION
      50: /**
      51:  * @brief An allocator for the queue that uses a static memory allocation.
      52:  *
```

**Violation 6**: freertos_queue.hpp:73:2
*Reason: Coding Style*

```cpp
      70:   }
      71: };
      72: #endif
>>>   73: #if configSUPPORT_DYNAMIC_ALLOCATION
      74: /**
      75:  * @brief An allocator for the queue that uses a dynamic memory allocation.
      76:  *
```

**Violation 7**: freertos_queue.hpp:687:2
*Reason: Coding Style*

```cpp
     684:   }
     685: };
     686: 
>>>  687: #if configSUPPORT_STATIC_ALLOCATION
     688: /**
     689:  * @brief A namespace for the FreeRTOS queue with a static memory allocation.
     690:  *
```

**Violation 8**: freertos_queue.hpp:702:2
*Reason: Coding Style*

```cpp
     699:     freertos::queue<QueueLength, T, static_queue_allocator<QueueLength, T>>;
     700: } // namespace sa
     701: #endif
>>>  702: #if configSUPPORT_DYNAMIC_ALLOCATION
     703: /**
     704:  * @brief A namespace for the FreeRTOS queue with a dynamic memory allocation.
     705:  *
```

**Violation 9**: freertos_semaphore.hpp:47:2
*Reason: Coding Style*

```cpp
      44: 
      45: namespace freertos {
      46: 
>>>   47: #if configSUPPORT_STATIC_ALLOCATION
      48: /**
      49:  * @brief An allocator for the semaphore that uses a static memory allocation.
      50:  *
```

**Violation 10**: freertos_semaphore.hpp:80:2
*Reason: Coding Style*

```cpp
      77:   }
      78: };
      79: #endif
>>>   80: #if configSUPPORT_DYNAMIC_ALLOCATION
      81: /**
      82:  * @brief An allocator for the semaphore that uses a dynamic memory allocation.
      83:  *
```

**Violation 11**: freertos_semaphore.hpp:960:2
*Reason: Coding Style*

```cpp
     957:   bool locked(void) const { return m_lock_acquired && m_mutex.locked(); }
     958: };
     959: 
>>>  960: #if configSUPPORT_STATIC_ALLOCATION
     961: /**
     962:  * @brief A wrapper for the FreeRTOS binary semaphore with static memory
     963:  * allocation.
```

**Violation 12**: freertos_semaphore.hpp:992:2
*Reason: Coding Style*

```cpp
     989:     freertos::recursive_mutex<freertos::static_semaphore_allocator>;
     990: } // namespace sa
     991: #endif
>>>  992: #if configSUPPORT_DYNAMIC_ALLOCATION
     993: /**
     994:  * @brief A wrapper for the FreeRTOS binary semaphore with dynamic memory
     995:  * allocation.
```

**Violation 13**: freertos_sw_timer.hpp:49:2
*Reason: Coding Style*

```cpp
      46: 
      47: namespace freertos {
      48: 
>>>   49: #if configUSE_TIMERS
      50: 
      51: using std::function;
      52: 
```

**Violation 14**: freertos_sw_timer.hpp:53:2
*Reason: Coding Style*

```cpp
      50: 
      51: using std::function;
      52: 
>>>   53: #if configSUPPORT_STATIC_ALLOCATION
      54: /**
      55:  * @brief An allocator for the software timer that uses a static memory
      56:  * allocation.
```

**Violation 15**: freertos_sw_timer.hpp:595:2
*Reason: Coding Style*

```cpp
     592:   }
     593: };
     594: 
>>>  595: #if configSUPPORT_STATIC_ALLOCATION
     596: /**
     597:  * @brief Namespace for the kernel objects static memory allocation.
     598:  *
```

**Violation 16**: freertos_sw_timer.hpp:80:2
*Reason: Coding Style*

```cpp
      77:   }
      78: };
      79: #endif
>>>   80: #if configSUPPORT_DYNAMIC_ALLOCATION
      81: /**
      82:  * @brief An allocator for the software timer that uses a dynamic memory
      83:  * allocation.
```

**Violation 17**: freertos_sw_timer.hpp:608:2
*Reason: Coding Style*

```cpp
     605: using timer = freertos::timer<freertos::static_sw_timer_allocator>;
     606: } // namespace sa
     607: #endif
>>>  608: #if configSUPPORT_DYNAMIC_ALLOCATION
     609: /**
     610:  * @brief Namespace for the kernel objects dynamic memory allocation.
     611:  *
```

**Violation 18**: freertos_event_group.hpp:45:2
*Reason: Coding Style*

```cpp
      42: 
      43: namespace freertos {
      44: 
>>>   45: #if configSUPPORT_STATIC_ALLOCATION
      46: /**
      47:  * @brief An allocator for the event group that uses a static memory allocation.
      48:  *
```

**Violation 19**: freertos_event_group.hpp:68:2
*Reason: Coding Style*

```cpp
      65:   }
      66: };
      67: #endif
>>>   68: #if configSUPPORT_DYNAMIC_ALLOCATION
      69: /**
      70:  * @brief An allocator for the event group that uses a dynamic memory
      71:  * allocation.
```

**Violation 20**: freertos_event_group.hpp:235:2
*Reason: Coding Style*

```cpp
     232:   }
     233: };
     234: 
>>>  235: #if configSUPPORT_STATIC_ALLOCATION
     236: /**
     237:  * @brief Namespace for aliases of RTOS kernel objects that use a static memory
     238:  *
```

**Violation 21**: freertos_event_group.hpp:249:2
*Reason: Coding Style*

```cpp
     246:     freertos::event_group<freertos::static_event_group_allocator>;
     247: } // namespace sa
     248: #endif
>>>  249: #if configSUPPORT_DYNAMIC_ALLOCATION
     250: /**
     251:  * @brief Namespace for aliases of RTOS kernel objects that use a dynamic memory
     252:  *
```

**Violation 22**: freertos_stream_buffer.hpp:47:2
*Reason: Coding Style*

```cpp
      44: 
      45: namespace freertos {
      46: 
>>>   47: #if configSUPPORT_STATIC_ALLOCATION
      48: /**
      49:  * @brief An allocator for the stream buffer that uses a static memory
      50:  * allocation.
```

**Violation 23**: freertos_stream_buffer.hpp:76:2
*Reason: Coding Style*

```cpp
      73:   }
      74: };
      75: #endif
>>>   76: #if configSUPPORT_DYNAMIC_ALLOCATION
      77: /**
      78:  * @brief An allocator for the stream buffer that uses a dynamic memory
      79:  * allocation.
```

**Violation 24**: freertos_stream_buffer.hpp:387:2
*Reason: Coding Style*

```cpp
     384:   BaseType_t full(void) { return xStreamBufferIsFull(m_stream_buffer); }
     385: };
     386: 
>>>  387: #if configSUPPORT_STATIC_ALLOCATION
     388: /**
     389:  * @brief Namespace for the FreeRTOS stream buffer with static memory allocation
     390:  *
```

**Violation 25**: freertos_stream_buffer.hpp:404:2
*Reason: Coding Style*

```cpp
     401:     freertos::static_stream_buffer_allocator<StreamBufferSize>>;
     402: } // namespace sa
     403: #endif
>>>  404: #if configSUPPORT_DYNAMIC_ALLOCATION
     405: /**
     406:  * @brief Namespace for the FreeRTOS stream buffer with dynamic memory
     407:  * allocation
```

#### MISRA C 2012 Rule 21.2 (1 violation(s))

**A reserved identifier or reserved macro name shall not be declared**

Identifiers reserved by the C standard (such as those beginning with underscore) should not be used in user code to avoid conflicts with implementation-defined behavior.

*Rationale: Using reserved identifiers can conflict with compiler and standard library implementations.*

**Violation 1**: freertos_stream_buffer.hpp:346:10
*Reason: Coding Style*

```cpp
     343:    *
     344:    * @return size_t Number of bytes free in the stream buffer.
     345:    */
>>>  346:   size_t free(void) { return xStreamBufferSpacesAvailable(m_stream_buffer); }
     347:   /**
     348:    * @brief Reset the stream buffer to the cleared state.
     349:    * @ref https://www.freertos.org/xStreamBufferReset.html
```

#### MISRA C 2012 Rule 3.1 (2 violation(s))

**The character sequences /* and // shall not appear in /* comment */**

Comment delimiters should not appear within comments to avoid confusion about comment boundaries and prevent accidental code commenting.

*Rationale: Nested comment sequences can lead to unexpected comment boundaries and code being accidentally commented out.*

**Violation 1**: freertos_queue.hpp:84:1
*Reason: Coding Style*

```cpp
      81: };
      82: #endif
      83: 
>>>   84: /**
      85:  * @brief A modern C++ wrapper for FreeRTOS queues with type safety.
      86:  *
      87:  * This class provides a type-safe, RAII wrapper around FreeRTOS queues for
```

**Violation 2**: freertos_semaphore.hpp:98:1
*Reason: Coding Style*

```cpp
      95: };
      96: #endif
      97: 
>>>   98: /**
      99:  * @brief A modern C++ wrapper for FreeRTOS binary semaphores.
     100:  *
     101:  * Binary semaphores are used for both mutual exclusion and task
```

#### MISRA C 2012 Rule 5.8 (16 violation(s))

**Identifiers that define objects or functions with external linkage shall be unique**

External identifiers must be unique to avoid linking errors and undefined behavior when linking multiple translation units.

*Rationale: Non-unique external identifiers can cause linking errors and unpredictable behavior in multi-file projects.*

**Violation 1**: freertos_task.hpp:219:20
*Reason: Coding Style*

```cpp
     216:    * @param priority  priority of the task
     217:    * @param task_routine  task routine function
     218:    */
>>>  219:   task(const char *name, UBaseType_t priority, task_routine_t &&task_routine)
     220:       : m_allocator{}, m_taskRoutine{task_routine},
     221:         m_hTask{m_allocator.create(task_exec, name, priority, this)} {}
     222:   /**
```

**Violation 2**: freertos_task.hpp:848:15
*Reason: Coding Style*

```cpp
     845:    *
     846:    * @return const char*  task name
     847:    */
>>>  848:   const char *name(void) const { return m_task.name(); }
     849: // Task notification API
     850: #if configUSE_TASK_NOTIFICATIONS
     851:   /**
```

**Violation 3**: freertos_task.hpp:219:20
*Reason: Coding Style*

```cpp
     216:    * @param priority  priority of the task
     217:    * @param task_routine  task routine function
     218:    */
>>>  219:   task(const char *name, UBaseType_t priority, task_routine_t &&task_routine)
     220:       : m_allocator{}, m_taskRoutine{task_routine},
     221:         m_hTask{m_allocator.create(task_exec, name, priority, this)} {}
     222:   /**
```

**Violation 4**: freertos_task.hpp:848:15
*Reason: Coding Style*

```cpp
     845:    *
     846:    * @return const char*  task name
     847:    */
>>>  848:   const char *name(void) const { return m_task.name(); }
     849: // Task notification API
     850: #if configUSE_TASK_NOTIFICATIONS
     851:   /**
```

**Violation 5**: freertos_semaphore.hpp:452:46
*Reason: Coding Style*

```cpp
     449:    * @param count the number of times to give the counting semaphore.
     450:    * @return counting_semaphore& reference to the counting semaphore.
     451:    */
>>>  452:   counting_semaphore &operator+=(UBaseType_t count) {
     453:     while (count--) {
     454:       give();
     455:     }
```

**Violation 6**: freertos_semaphore.hpp:445:15
*Reason: Coding Style*

```cpp
     442:    *
     443:    * @return UBaseType_t count of the counting semaphore.
     444:    */
>>>  445:   UBaseType_t count() { return uxSemaphoreGetCount(m_semaphore); }
     446:   /**
     447:    * @brief Give the counting semaphore.
     448:    *
```

**Violation 7**: freertos_semaphore.hpp:787:30
*Reason: Coding Style*

```cpp
     784:    *
     785:    * @param mutex mutex to guard
     786:    */
>>>  787:   explicit lock_guard(Mutex &mutex) : m_mutex{mutex} { m_mutex.lock(); }
     788: 
     789:   /**
     790:    * @brief Destruct the lock guard object and unlock the mutex.
```

**Violation 8**: freertos_semaphore.hpp:486:4
*Reason: Coding Style*

```cpp
     483:    * created.
     484:    *
     485:    */
>>>  486:   ~mutex(void) {
     487:     if (m_semaphore) {
     488:       vSemaphoreDelete(m_semaphore);
     489:     }
```

**Violation 9**: freertos_semaphore.hpp:530:16
*Reason: Coding Style*

```cpp
     527:    * @return BaseType_t pdTRUE if the mutex was successfully unlocked,
     528:    */
     529:   BaseType_t unlock_isr(void) {
>>>  530:     BaseType_t high_priority_task_woken = pdFALSE;
     531:     auto rc = xSemaphoreGiveFromISR(m_semaphore, &high_priority_task_woken);
     532:     if (rc) {
     533:       m_locked = false;
```

**Violation 10**: freertos_semaphore.hpp:891:14
*Reason: Coding Style*

```cpp
     888:    * @return BaseType_t pdTRUE if the high priority task was woken, otherwise
     889:    * pdFALSE.
     890:    */
>>>  891:   BaseType_t high_priority_task_woken(void) const {
     892:     return m_high_priority_task_woken;
     893:   }
     894:   /**
```

**Violation 11**: freertos_semaphore.hpp:452:46
*Reason: Coding Style*

```cpp
     449:    * @param count the number of times to give the counting semaphore.
     450:    * @return counting_semaphore& reference to the counting semaphore.
     451:    */
>>>  452:   counting_semaphore &operator+=(UBaseType_t count) {
     453:     while (count--) {
     454:       give();
     455:     }
```

**Violation 12**: freertos_semaphore.hpp:486:4
*Reason: Coding Style*

```cpp
     483:    * created.
     484:    *
     485:    */
>>>  486:   ~mutex(void) {
     487:     if (m_semaphore) {
     488:       vSemaphoreDelete(m_semaphore);
     489:     }
```

**Violation 13**: freertos_semaphore.hpp:530:16
*Reason: Coding Style*

```cpp
     527:    * @return BaseType_t pdTRUE if the mutex was successfully unlocked,
     528:    */
     529:   BaseType_t unlock_isr(void) {
>>>  530:     BaseType_t high_priority_task_woken = pdFALSE;
     531:     auto rc = xSemaphoreGiveFromISR(m_semaphore, &high_priority_task_woken);
     532:     if (rc) {
     533:       m_locked = false;
```

**Violation 14**: freertos_semaphore.hpp:891:14
*Reason: Coding Style*

```cpp
     888:    * @return BaseType_t pdTRUE if the high priority task was woken, otherwise
     889:    * pdFALSE.
     890:    */
>>>  891:   BaseType_t high_priority_task_woken(void) const {
     892:     return m_high_priority_task_woken;
     893:   }
     894:   /**
```

**Violation 15**: freertos_task.hpp:219:20
*Reason: Coding Style*

```cpp
     216:    * @param priority  priority of the task
     217:    * @param task_routine  task routine function
     218:    */
>>>  219:   task(const char *name, UBaseType_t priority, task_routine_t &&task_routine)
     220:       : m_allocator{}, m_taskRoutine{task_routine},
     221:         m_hTask{m_allocator.create(task_exec, name, priority, this)} {}
     222:   /**
```

**Violation 16**: freertos_task.hpp:848:15
*Reason: Coding Style*

```cpp
     845:    *
     846:    * @return const char*  task name
     847:    */
>>>  848:   const char *name(void) const { return m_task.name(); }
     849: // Task notification API
     850: #if configUSE_TASK_NOTIFICATIONS
     851:   /**
```

#### MISRA C 2012 Rule 8.2 (45 violation(s))

**Function types shall be in prototype form with named parameters**

Function declarations should include parameter names in addition to types. This improves code readability and helps with documentation.

*Rationale: Named parameters in function prototypes make the interface clearer and improve code documentation.*

**Violation 1**: freertos_message_buffer.hpp:104:26
*Reason: Coding Style*

```cpp
     101:    * @brief Construct a new message buffer object
     102:    *
     103:    */
>>>  104:   explicit message_buffer() : m_message_buffer{m_allocator.create()} {
     105:     configASSERT(m_message_buffer);
     106:   }
     107:   message_buffer(const message_buffer &) = delete;
```

**Violation 2**: freertos_message_buffer.hpp:107:24
*Reason: Coding Style*

```cpp
     104:   explicit message_buffer() : m_message_buffer{m_allocator.create()} {
     105:     configASSERT(m_message_buffer);
     106:   }
>>>  107:   message_buffer(const message_buffer &) = delete;
     108:   message_buffer(message_buffer &&src) = delete;
     109:   /**
     110:    * @brief Destruct the message buffer object and delete the message buffer
```

**Violation 3**: freertos_message_buffer.hpp:120:35
*Reason: Coding Style*

```cpp
     117:     }
     118:   }
     119: 
>>>  120:   message_buffer &operator=(const message_buffer &) = delete;
     121:   message_buffer &operator=(message_buffer &&src) = delete;
     122: 
     123:   /**
```

**Violation 4**: freertos_queue.hpp:206:15
*Reason: Coding Style*

```cpp
     203:       vQueueAddToRegistry(m_queue, registred_name);
     204:     }
     205:   }
>>>  206:   queue(const queue &) = delete;
     207:   queue(queue &&src) = delete;
     208:   ~queue(void) {
     209:     if (m_queue) {
```

**Violation 5**: freertos_queue.hpp:218:26
*Reason: Coding Style*

```cpp
     215:     }
     216:   }
     217: 
>>>  218:   queue &operator=(const queue &) = delete;
     219:   queue &operator=(queue &&src) = delete;
     220: 
     221:   /**
```

**Violation 6**: freertos_semaphore.hpp:174:19
*Reason: Coding Style*

```cpp
     171:    * @brief Construct a new binary semaphore object
     172:    *
     173:    */
>>>  174:   binary_semaphore() : m_semaphore{m_allocator.create_binary()} {
     175:     configASSERT(m_semaphore);
     176:   }
     177:   binary_semaphore(const binary_semaphore &) = delete;
```

**Violation 7**: freertos_semaphore.hpp:177:26
*Reason: Coding Style*

```cpp
     174:   binary_semaphore() : m_semaphore{m_allocator.create_binary()} {
     175:     configASSERT(m_semaphore);
     176:   }
>>>  177:   binary_semaphore(const binary_semaphore &) = delete;
     178:   binary_semaphore(binary_semaphore &&src) = delete;
     179:   /**
     180:    * @brief Destruct the binary semaphore object and
```

**Violation 8**: freertos_semaphore.hpp:190:37
*Reason: Coding Style*

```cpp
     187:     }
     188:   }
     189: 
>>>  190:   binary_semaphore &operator=(const binary_semaphore &) = delete;
     191:   binary_semaphore &operator=(binary_semaphore &&src) = delete;
     192: 
     193:   /**
```

**Violation 9**: freertos_semaphore.hpp:201:18
*Reason: Coding Style*

```cpp
     198:    * otherwise pdFALSE.
     199:    *
     200:    */
>>>  201:   BaseType_t give() { return xSemaphoreGive(m_semaphore); }
     202:   /**
     203:    * @brief Give the binary semaphore from an ISR.
     204:    * @ref https://www.freertos.org/a00124.html
```

**Violation 10**: freertos_semaphore.hpp:299:28
*Reason: Coding Style*

```cpp
     296:       : m_semaphore{m_allocator.create_counting(max_count)} {
     297:     configASSERT(m_semaphore);
     298:   }
>>>  299:   counting_semaphore(const counting_semaphore &) = delete;
     300:   counting_semaphore(counting_semaphore &&src) = delete;
     301:   /**
     302:    * @brief Destruct the counting semaphore object and
```

**Violation 11**: freertos_semaphore.hpp:312:39
*Reason: Coding Style*

```cpp
     309:     }
     310:   }
     311: 
>>>  312:   counting_semaphore &operator=(const counting_semaphore &) = delete;
     313:   counting_semaphore &operator=(counting_semaphore &&src) = delete;
     314: 
     315:   /**
```

**Violation 12**: freertos_semaphore.hpp:323:18
*Reason: Coding Style*

```cpp
     320:    * otherwise pdFALSE.
     321:    *
     322:    */
>>>  323:   BaseType_t give() { return xSemaphoreGive(m_semaphore); }
     324:   /**
     325:    * @brief Give the counting semaphore from an ISR.
     326:    * @ref https://www.freertos.org/a00124.html
```

**Violation 13**: freertos_semaphore.hpp:403:33
*Reason: Coding Style*

```cpp
     400:    *
     401:    * @return counting_semaphore& reference to the counting semaphore.
     402:    */
>>>  403:   counting_semaphore &operator++() {
     404:     give();
     405:     return *this;
     406:   }
```

**Violation 14**: freertos_semaphore.hpp:412:33
*Reason: Coding Style*

```cpp
     409:    *
     410:    * @return counting_semaphore& reference to the counting semaphore.
     411:    */
>>>  412:   counting_semaphore &operator--() {
     413:     take();
     414:     return *this;
     415:   }
```

**Violation 15**: freertos_semaphore.hpp:445:20
*Reason: Coding Style*

```cpp
     442:    *
     443:    * @return UBaseType_t count of the counting semaphore.
     444:    */
>>>  445:   UBaseType_t count() { return uxSemaphoreGetCount(m_semaphore); }
     446:   /**
     447:    * @brief Give the counting semaphore.
     448:    *
```

**Violation 16**: freertos_semaphore.hpp:476:8
*Reason: Coding Style*

```cpp
     473:    * @brief Construct a new mutex object
     474:    *
     475:    */
>>>  476:   mutex() : m_semaphore{m_allocator.create_mutex()}, m_locked{false} {
     477:     configASSERT(m_semaphore);
     478:   }
     479:   mutex(const mutex &) = delete;
```

**Violation 17**: freertos_semaphore.hpp:479:15
*Reason: Coding Style*

```cpp
     476:   mutex() : m_semaphore{m_allocator.create_mutex()}, m_locked{false} {
     477:     configASSERT(m_semaphore);
     478:   }
>>>  479:   mutex(const mutex &) = delete;
     480:   mutex(mutex &&src) = delete;
     481:   /**
     482:    * @brief Destruct the mutex object and delete the mutex instance if it was
```

**Violation 18**: freertos_semaphore.hpp:492:26
*Reason: Coding Style*

```cpp
     489:     }
     490:   }
     491: 
>>>  492:   mutex &operator=(const mutex &) = delete;
     493:   mutex &operator=(mutex &&src) = delete;
     494: 
     495:   /**
```

**Violation 19**: freertos_semaphore.hpp:501:20
*Reason: Coding Style*

```cpp
     498:    *
     499:    * @return BaseType_t pdTRUE if the mutex was successfully unlocked,
     500:    */
>>>  501:   BaseType_t unlock() {
     502:     auto rc = xSemaphoreGive(m_semaphore);
     503:     if (rc) {
     504:       m_locked = false;
```

**Violation 20**: freertos_semaphore.hpp:597:22
*Reason: Coding Style*

```cpp
     594:    *
     595:    * @return BaseType_t pdTRUE if the mutex was successfully locked,
     596:    */
>>>  597:   BaseType_t try_lock() {
     598:     auto rc = xSemaphoreTake(m_semaphore, 0);
     599:     if (rc) {
     600:       m_locked = true;
```

**Violation 21**: freertos_semaphore.hpp:628:18
*Reason: Coding Style*

```cpp
     625:    * @brief Construct a new recursive mutex object
     626:    *
     627:    */
>>>  628:   recursive_mutex() : m_semaphore{m_allocator.create_recursive_mutex()} {
     629:     configASSERT(m_semaphore);
     630:   }
     631:   recursive_mutex(const recursive_mutex &) = delete;
```

**Violation 22**: freertos_semaphore.hpp:631:25
*Reason: Coding Style*

```cpp
     628:   recursive_mutex() : m_semaphore{m_allocator.create_recursive_mutex()} {
     629:     configASSERT(m_semaphore);
     630:   }
>>>  631:   recursive_mutex(const recursive_mutex &) = delete;
     632:   recursive_mutex(recursive_mutex &&src) = delete;
     633:   /**
     634:    * @brief Destruct the recursive mutex object and delete the recursive mutex
```

**Violation 23**: freertos_semaphore.hpp:644:36
*Reason: Coding Style*

```cpp
     641:     }
     642:   }
     643: 
>>>  644:   recursive_mutex &operator=(const recursive_mutex &) = delete;
     645:   recursive_mutex &operator=(recursive_mutex &&src) = delete;
     646: 
     647:   /**
```

**Violation 24**: freertos_semaphore.hpp:654:20
*Reason: Coding Style*

```cpp
     651:    * @return BaseType_t pdTRUE if the recursive mutex was successfully unlocked,
     652:    * otherwise pdFALSE.
     653:    */
>>>  654:   BaseType_t unlock() {
     655:     auto rc = xSemaphoreGiveRecursive(m_semaphore);
     656:     if (rc && m_recursions_count > 0) {
     657:       m_recursions_count--;
```

**Violation 25**: freertos_semaphore.hpp:750:22
*Reason: Coding Style*

```cpp
     747:    *
     748:    * @return BaseType_t pdTRUE if the recursive mutex was successfully locked,
     749:    */
>>>  750:   BaseType_t try_lock() {
     751:     auto rc = xSemaphoreTakeRecursive(m_semaphore, 0);
     752:     if (rc) {
     753:       m_recursions_count++;
```

**Violation 26**: freertos_semaphore.hpp:796:20
*Reason: Coding Style*

```cpp
     793:   ~lock_guard(void) { m_mutex.unlock(); }
     794: 
     795:   // Delete copy and move operations for RAII safety
>>>  796:   lock_guard(const lock_guard &) = delete;
     797:   lock_guard(lock_guard &&) = delete;
     798:   lock_guard &operator=(const lock_guard &) = delete;
     799:   lock_guard &operator=(lock_guard &&) = delete;
```

**Violation 27**: freertos_semaphore.hpp:797:14
*Reason: Coding Style*

```cpp
     794: 
     795:   // Delete copy and move operations for RAII safety
     796:   lock_guard(const lock_guard &) = delete;
>>>  797:   lock_guard(lock_guard &&) = delete;
     798:   lock_guard &operator=(const lock_guard &) = delete;
     799:   lock_guard &operator=(lock_guard &&) = delete;
     800: 
```

**Violation 28**: freertos_semaphore.hpp:798:31
*Reason: Coding Style*

```cpp
     795:   // Delete copy and move operations for RAII safety
     796:   lock_guard(const lock_guard &) = delete;
     797:   lock_guard(lock_guard &&) = delete;
>>>  798:   lock_guard &operator=(const lock_guard &) = delete;
     799:   lock_guard &operator=(lock_guard &&) = delete;
     800: 
     801:   /**
```

**Violation 29**: freertos_semaphore.hpp:799:25
*Reason: Coding Style*

```cpp
     796:   lock_guard(const lock_guard &) = delete;
     797:   lock_guard(lock_guard &&) = delete;
     798:   lock_guard &operator=(const lock_guard &) = delete;
>>>  799:   lock_guard &operator=(lock_guard &&) = delete;
     800: 
     801:   /**
     802:    * @brief Checks if the mutex is locked.
```

**Violation 30**: freertos_semaphore.hpp:840:24
*Reason: Coding Style*

```cpp
     837:   }
     838: 
     839:   // Delete copy and move operations for RAII safety
>>>  840:   try_lock_guard(const try_lock_guard &) = delete;
     841:   try_lock_guard(try_lock_guard &&) = delete;
     842:   try_lock_guard &operator=(const try_lock_guard &) = delete;
     843:   try_lock_guard &operator=(try_lock_guard &&) = delete;
```

**Violation 31**: freertos_semaphore.hpp:841:18
*Reason: Coding Style*

```cpp
     838: 
     839:   // Delete copy and move operations for RAII safety
     840:   try_lock_guard(const try_lock_guard &) = delete;
>>>  841:   try_lock_guard(try_lock_guard &&) = delete;
     842:   try_lock_guard &operator=(const try_lock_guard &) = delete;
     843:   try_lock_guard &operator=(try_lock_guard &&) = delete;
     844: 
```

**Violation 32**: freertos_semaphore.hpp:842:35
*Reason: Coding Style*

```cpp
     839:   // Delete copy and move operations for RAII safety
     840:   try_lock_guard(const try_lock_guard &) = delete;
     841:   try_lock_guard(try_lock_guard &&) = delete;
>>>  842:   try_lock_guard &operator=(const try_lock_guard &) = delete;
     843:   try_lock_guard &operator=(try_lock_guard &&) = delete;
     844: 
     845:   /**
```

**Violation 33**: freertos_semaphore.hpp:843:29
*Reason: Coding Style*

```cpp
     840:   try_lock_guard(const try_lock_guard &) = delete;
     841:   try_lock_guard(try_lock_guard &&) = delete;
     842:   try_lock_guard &operator=(const try_lock_guard &) = delete;
>>>  843:   try_lock_guard &operator=(try_lock_guard &&) = delete;
     844: 
     845:   /**
     846:    * @brief Checks if the mutex is locked.
```

**Violation 34**: freertos_semaphore.hpp:880:24
*Reason: Coding Style*

```cpp
     877:   ~lock_guard_isr(void) { m_mutex.unlock_isr(m_high_priority_task_woken); }
     878: 
     879:   // Delete copy and move operations for RAII safety
>>>  880:   lock_guard_isr(const lock_guard_isr &) = delete;
     881:   lock_guard_isr(lock_guard_isr &&) = delete;
     882:   lock_guard_isr &operator=(const lock_guard_isr &) = delete;
     883:   lock_guard_isr &operator=(lock_guard_isr &&) = delete;
```

**Violation 35**: freertos_semaphore.hpp:881:18
*Reason: Coding Style*

```cpp
     878: 
     879:   // Delete copy and move operations for RAII safety
     880:   lock_guard_isr(const lock_guard_isr &) = delete;
>>>  881:   lock_guard_isr(lock_guard_isr &&) = delete;
     882:   lock_guard_isr &operator=(const lock_guard_isr &) = delete;
     883:   lock_guard_isr &operator=(lock_guard_isr &&) = delete;
     884: 
```

**Violation 36**: freertos_semaphore.hpp:882:35
*Reason: Coding Style*

```cpp
     879:   // Delete copy and move operations for RAII safety
     880:   lock_guard_isr(const lock_guard_isr &) = delete;
     881:   lock_guard_isr(lock_guard_isr &&) = delete;
>>>  882:   lock_guard_isr &operator=(const lock_guard_isr &) = delete;
     883:   lock_guard_isr &operator=(lock_guard_isr &&) = delete;
     884: 
     885:   /**
```

**Violation 37**: freertos_semaphore.hpp:883:29
*Reason: Coding Style*

```cpp
     880:   lock_guard_isr(const lock_guard_isr &) = delete;
     881:   lock_guard_isr(lock_guard_isr &&) = delete;
     882:   lock_guard_isr &operator=(const lock_guard_isr &) = delete;
>>>  883:   lock_guard_isr &operator=(lock_guard_isr &&) = delete;
     884: 
     885:   /**
     886:    * @brief Checks if high priority task was woken.
```

**Violation 38**: freertos_semaphore.hpp:947:28
*Reason: Coding Style*

```cpp
     944:   }
     945: 
     946:   // Delete copy and move operations for RAII safety
>>>  947:   timeout_lock_guard(const timeout_lock_guard &) = delete;
     948:   timeout_lock_guard(timeout_lock_guard &&) = delete;
     949:   timeout_lock_guard &operator=(const timeout_lock_guard &) = delete;
     950:   timeout_lock_guard &operator=(timeout_lock_guard &&) = delete;
```

**Violation 39**: freertos_semaphore.hpp:948:22
*Reason: Coding Style*

```cpp
     945: 
     946:   // Delete copy and move operations for RAII safety
     947:   timeout_lock_guard(const timeout_lock_guard &) = delete;
>>>  948:   timeout_lock_guard(timeout_lock_guard &&) = delete;
     949:   timeout_lock_guard &operator=(const timeout_lock_guard &) = delete;
     950:   timeout_lock_guard &operator=(timeout_lock_guard &&) = delete;
     951: 
```

**Violation 40**: freertos_semaphore.hpp:949:39
*Reason: Coding Style*

```cpp
     946:   // Delete copy and move operations for RAII safety
     947:   timeout_lock_guard(const timeout_lock_guard &) = delete;
     948:   timeout_lock_guard(timeout_lock_guard &&) = delete;
>>>  949:   timeout_lock_guard &operator=(const timeout_lock_guard &) = delete;
     950:   timeout_lock_guard &operator=(timeout_lock_guard &&) = delete;
     951: 
     952:   /**
```

**Violation 41**: freertos_semaphore.hpp:950:33
*Reason: Coding Style*

```cpp
     947:   timeout_lock_guard(const timeout_lock_guard &) = delete;
     948:   timeout_lock_guard(timeout_lock_guard &&) = delete;
     949:   timeout_lock_guard &operator=(const timeout_lock_guard &) = delete;
>>>  950:   timeout_lock_guard &operator=(timeout_lock_guard &&) = delete;
     951: 
     952:   /**
     953:    * @brief Checks if the mutex is locked.
```

**Violation 42**: freertos_event_group.hpp:95:21
*Reason: Coding Style*

```cpp
      92:    *
      93:    */
      94:   event_group(void) : m_event_group(m_allocator.create()) {}
>>>   95:   event_group(const event_group &) = delete;
      96:   event_group(event_group &&other) = delete;
      97:   /**
      98:    * @brief Destruct the event group object and delete the event group instance
```

**Violation 43**: freertos_event_group.hpp:108:32
*Reason: Coding Style*

```cpp
     105:     }
     106:   }
     107: 
>>>  108:   event_group &operator=(const event_group &) = delete;
     109:   event_group &operator=(event_group &&other) = delete;
     110: 
     111:   /**
```

**Violation 44**: freertos_stream_buffer.hpp:112:23
*Reason: Coding Style*

```cpp
     109:       : m_stream_buffer{m_allocator.create(trigger_level_bytes)} {
     110:     configASSERT(m_stream_buffer);
     111:   }
>>>  112:   stream_buffer(const stream_buffer &) = delete;
     113:   stream_buffer(stream_buffer &&src) = delete;
     114:   /**
     115:    * @brief Destruct the stream buffer object and delete the stream buffer
```

**Violation 45**: freertos_stream_buffer.hpp:125:34
*Reason: Coding Style*

```cpp
     122:     }
     123:   }
     124: 
>>>  125:   stream_buffer &operator=(const stream_buffer &) = delete;
     126:   stream_buffer &operator=(stream_buffer &&src) = delete;
     127: 
     128:   /**
```

#### MISRA C 2012 Rule 8.5 (6 violation(s))

**An external object or function shall be declared once in one and only one file**

External objects and functions should have exactly one declaration to avoid multiple definition errors and ensure consistent interfaces.

*Rationale: Multiple declarations can lead to inconsistencies and linking errors.*

**Violation 1**: freertos_task.hpp:1069:6
*Reason: Coding Style*

```cpp
    1066:  * @tparam Duration duration type
    1067:  * @param timePoint time point to sleep until
    1068:  */
>>> 1069: void delay_until(const std::chrono::system_clock::time_point &wakeTime);
    1070: /**
    1071:  * @brief Sleep the task until the specified time point.
    1072:  *
```

**Violation 2**: freertos_task.hpp:1052:6
*Reason: Coding Style*

```cpp
    1049:  * @tparam Duration duration type
    1050:  * @param timePoint time point to sleep until
    1051:  */
>>> 1052: void delay_until(TickType_t &previousWakeTime, TickType_t period);
    1053: 
    1054: template <typename Rep, typename Period>
    1055: void delay_until(TickType_t &previousWakeTime,
```

**Violation 3**: freertos_task.hpp:1077:6
*Reason: Coding Style*

```cpp
    1074:  * @tparam Duration duration type
    1075:  * @param timePoint time point to sleep until
    1076:  */
>>> 1077: void delay_until(const std::chrono::steady_clock::time_point &wakeTime);
    1078: 
    1079: // task utilities:
    1080: 
```

**Violation 4**: freertos_task.hpp:1069:6
*Reason: Coding Style*

```cpp
    1066:  * @tparam Duration duration type
    1067:  * @param timePoint time point to sleep until
    1068:  */
>>> 1069: void delay_until(const std::chrono::system_clock::time_point &wakeTime);
    1070: /**
    1071:  * @brief Sleep the task until the specified time point.
    1072:  *
```

**Violation 5**: freertos_task.hpp:1052:6
*Reason: Coding Style*

```cpp
    1049:  * @tparam Duration duration type
    1050:  * @param timePoint time point to sleep until
    1051:  */
>>> 1052: void delay_until(TickType_t &previousWakeTime, TickType_t period);
    1053: 
    1054: template <typename Rep, typename Period>
    1055: void delay_until(TickType_t &previousWakeTime,
```

**Violation 6**: freertos_task.hpp:1077:6
*Reason: Coding Style*

```cpp
    1074:  * @tparam Duration duration type
    1075:  * @param timePoint time point to sleep until
    1076:  */
>>> 1077: void delay_until(const std::chrono::steady_clock::time_point &wakeTime);
    1078: 
    1079: // task utilities:
    1080: 
```

#### MISRA C 2012 Rule 8.6 (40 violation(s))

**An identifier with external linkage shall have exactly one external definition**

Each external identifier should be defined exactly once across the entire program to avoid multiple definition errors.

*Rationale: Multiple definitions of the same external identifier violate the one definition rule and can cause linking errors.*

**Violation 1**: freertos_task.cc:37:6
*Reason: Coding Style*

```cpp
      34: 
      35: namespace freertos {
      36: 
>>>   37: void delay(TickType_t ticks) { vTaskDelay(ticks); }
      38: void delay_until(TickType_t &previousWakeTime, TickType_t period) {
      39:   vTaskDelayUntil(&previousWakeTime, period);
      40: }
```

**Violation 2**: freertos_task.hpp:1028:6
*Reason: Coding Style*

```cpp
    1025:  * @param duration duration to delay
    1026:  */
    1027: template <typename Rep, typename Period>
>>> 1028: void delay(std::chrono::duration<Rep, Period> duration) {
    1029:   delay(
    1030:       std::chrono::duration_cast<std::chrono::milliseconds>(duration).count());
    1031: }
```

**Violation 3**: freertos_task.cc:38:6
*Reason: Coding Style*

```cpp
      35: namespace freertos {
      36: 
      37: void delay(TickType_t ticks) { vTaskDelay(ticks); }
>>>   38: void delay_until(TickType_t &previousWakeTime, TickType_t period) {
      39:   vTaskDelayUntil(&previousWakeTime, period);
      40: }
      41: void delay_until(const std::chrono::system_clock::time_point &wakeTime) {
```

**Violation 4**: freertos_task.hpp:1055:6
*Reason: Coding Style*

```cpp
    1052: void delay_until(TickType_t &previousWakeTime, TickType_t period);
    1053: 
    1054: template <typename Rep, typename Period>
>>> 1055: void delay_until(TickType_t &previousWakeTime,
    1056:                  std::chrono::duration<Rep, Period> period) {
    1057:   delay_until(
    1058:       previousWakeTime,
```

**Violation 5**: freertos_message_buffer.hpp:120:19
*Reason: Coding Style*

```cpp
     117:     }
     118:   }
     119: 
>>>  120:   message_buffer &operator=(const message_buffer &) = delete;
     121:   message_buffer &operator=(message_buffer &&src) = delete;
     122: 
     123:   /**
```

**Violation 6**: freertos_event_group.hpp:109:16
*Reason: Coding Style*

```cpp
     106:   }
     107: 
     108:   event_group &operator=(const event_group &) = delete;
>>>  109:   event_group &operator=(event_group &&other) = delete;
     110: 
     111:   /**
     112:    * @brief Method to get the handle of the event group.
```

**Violation 7**: freertos_queue.hpp:218:10
*Reason: Coding Style*

```cpp
     215:     }
     216:   }
     217: 
>>>  218:   queue &operator=(const queue &) = delete;
     219:   queue &operator=(queue &&src) = delete;
     220: 
     221:   /**
```

**Violation 8**: freertos_message_buffer.hpp:121:19
*Reason: Coding Style*

```cpp
     118:   }
     119: 
     120:   message_buffer &operator=(const message_buffer &) = delete;
>>>  121:   message_buffer &operator=(message_buffer &&src) = delete;
     122: 
     123:   /**
     124:    * @brief Method sends a discret message to the message buffer.
```

**Violation 9**: freertos_queue.hpp:231:14
*Reason: Coding Style*

```cpp
     228:    * @return BaseType_t pdPASS if the item was successfully posted, otherwise
     229:    * errQUEUE_FULL.
     230:    */
>>>  231:   BaseType_t send(const T &item, TickType_t ticks_to_wait) {
     232:     return xQueueSend(m_queue, &item, ticks_to_wait);
     233:   }
     234:   /**
```

**Violation 10**: freertos_message_buffer.hpp:148:10
*Reason: Coding Style*

```cpp
     145:    * @return size_t number of bytes sent
     146:    */
     147:   template <typename Rep, typename Period>
>>>  148:   size_t send(const void *pvTxData, size_t xDataLengthBytes,
     149:               const std::chrono::duration<Rep, Period> &xTicksToWait) {
     150:     return send(
     151:         pvTxData, xDataLengthBytes,
```

**Violation 11**: freertos_queue.hpp:400:14
*Reason: Coding Style*

```cpp
     397:    * @return BaseType_t pdPASS if the item was successfully received, otherwise
     398:    * pdFALSE.
     399:    */
>>>  400:   BaseType_t receive(T &item, TickType_t ticks_to_wait) {
     401:     return xQueueReceive(m_queue, &item, ticks_to_wait);
     402:   }
     403:   /**
```

**Violation 12**: freertos_message_buffer.hpp:181:10
*Reason: Coding Style*

```cpp
     178:    * @return size_t number of bytes received
     179:    */
     180:   template <typename Rep, typename Period>
>>>  181:   size_t receive(void *pvRxData, size_t xBufferLengthBytes,
     182:                  const std::chrono::duration<Rep, Period> &timeout) {
     183:     return receive(
     184:         pvRxData, xBufferLengthBytes,
```

**Violation 13**: freertos_queue.hpp:520:14
*Reason: Coding Style*

```cpp
     517:    *
     518:    * @return BaseType_t pdPASS if the queue was reset, pdFAIL otherwise.
     519:    */
>>>  520:   BaseType_t reset(void) { return xQueueReset(m_queue); }
     521:   /**
     522:    * @brief A version of send_back method that overwrites the items in the queue
     523:    * if it is full.
```

**Violation 14**: freertos_message_buffer.hpp:202:14
*Reason: Coding Style*

```cpp
     199:    *
     200:    * @return BaseType_t pdPass if the message buffer was reset, pdFAIL otherwise
     201:    */
>>>  202:   BaseType_t reset(void) { return xMessageBufferReset(m_message_buffer); }
     203:   /**
     204:    * @brief Method checking if the message buffer is empty.
     205:    * @ref https://www.freertos.org/xMessageBufferIsEmpty.html
```

**Violation 15**: freertos_semaphore.hpp:190:21
*Reason: Coding Style*

```cpp
     187:     }
     188:   }
     189: 
>>>  190:   binary_semaphore &operator=(const binary_semaphore &) = delete;
     191:   binary_semaphore &operator=(binary_semaphore &&src) = delete;
     192: 
     193:   /**
```

**Violation 16**: freertos_queue.hpp:219:10
*Reason: Coding Style*

```cpp
     216:   }
     217: 
     218:   queue &operator=(const queue &) = delete;
>>>  219:   queue &operator=(queue &&src) = delete;
     220: 
     221:   /**
     222:    * @brief Posts an item to the back of a queue.
```

**Violation 17**: freertos_stream_buffer.hpp:125:18
*Reason: Coding Style*

```cpp
     122:     }
     123:   }
     124: 
>>>  125:   stream_buffer &operator=(const stream_buffer &) = delete;
     126:   stream_buffer &operator=(stream_buffer &&src) = delete;
     127: 
     128:   /**
```

**Violation 18**: freertos_semaphore.hpp:950:23
*Reason: Coding Style*

```cpp
     947:   timeout_lock_guard(const timeout_lock_guard &) = delete;
     948:   timeout_lock_guard(timeout_lock_guard &&) = delete;
     949:   timeout_lock_guard &operator=(const timeout_lock_guard &) = delete;
>>>  950:   timeout_lock_guard &operator=(timeout_lock_guard &&) = delete;
     951: 
     952:   /**
     953:    * @brief Checks if the mutex is locked.
```

**Violation 19**: freertos_stream_buffer.hpp:140:14
*Reason: Coding Style*

```cpp
     137:    * stream buffer, otherwise errCOULD_NOT_ALLOCATE_REQUIRED_MEMORY if there was
     138:    * insufficient memory available to copy the data into the stream buffer.
     139:    */
>>>  140:   BaseType_t send(const void *data, size_t data_size,
     141:                   TickType_t timeout = portMAX_DELAY) {
     142:     return xStreamBufferSend(m_stream_buffer, data, data_size, timeout);
     143:   }
```

**Violation 20**: freertos_queue.hpp:244:14
*Reason: Coding Style*

```cpp
     241:    * errQUEUE_FULL.
     242:    */
     243:   template <typename Rep, typename Period>
>>>  244:   BaseType_t send(const T &item,
     245:                   const std::chrono::duration<Rep, Period> &timeout) {
     246:     return send(
     247:         item, pdMS_TO_TICKS(
```

**Violation 21**: freertos_stream_buffer.hpp:212:14
*Reason: Coding Style*

```cpp
     209:    * stream buffer, otherwise errCOULD_NOT_ALLOCATE_REQUIRED_MEMORY if there was
     210:    * insufficient memory available to copy the data into the stream buffer.
     211:    */
>>>  212:   BaseType_t send_isr(const void *data, size_t data_size,
     213:                       BaseType_t &higher_priority_task_woken) {
     214:     return xStreamBufferSendFromISR(m_stream_buffer, data, data_size,
     215:                                     &higher_priority_task_woken);
```

**Violation 22**: freertos_queue.hpp:272:14
*Reason: Coding Style*

```cpp
     269:    * @return BaseType_t  pdPASS if the item was successfully posted, otherwise
     270:    * errQUEUE_FULL.
     271:    */
>>>  272:   BaseType_t send_isr(const T &item) {
     273:     BaseType_t higher_priority_task_woken = pdFALSE;
     274:     return xQueueSendFromISR(m_queue, &item, &higher_priority_task_woken);
     275:   }
```

**Violation 23**: freertos_stream_buffer.hpp:280:10
*Reason: Coding Style*

```cpp
     277:    * buffer.
     278:    * @return size_t Number of bytes received.
     279:    */
>>>  280:   size_t receive(void *data, size_t data_size,
     281:                  TickType_t timeout = portMAX_DELAY) {
     282:     return xStreamBufferReceive(m_stream_buffer, data, data_size, timeout);
     283:   }
```

**Violation 24**: freertos_queue.hpp:444:15
*Reason: Coding Style*

```cpp
     441:    * queue is empty.
     442:    */
     443:   template <typename Rep, typename Period>
>>>  444:   optional<T> receive(const std::chrono::duration<Rep, Period> &timeout) {
     445:     return receive(pdMS_TO_TICKS(
     446:         std::chrono::duration_cast<std::chrono::milliseconds>(timeout)
     447:             .count()));
```

**Violation 25**: freertos_stream_buffer.hpp:313:10
*Reason: Coding Style*

```cpp
     310:    * data from the stream buffer, otherwise it will be set to pdFALSE.
     311:    * @return size_t Number of bytes received.
     312:    */
>>>  313:   size_t receive_isr(void *data, size_t data_size,
     314:                      BaseType_t &higher_priority_task_woken) {
     315:     return xStreamBufferReceiveFromISR(m_stream_buffer, data, data_size,
     316:                                        &higher_priority_task_woken);
```

**Violation 26**: freertos_queue.hpp:482:15
*Reason: Coding Style*

```cpp
     479:    * @return optional<T> The item received from the queue or std::nullopt if the
     480:    * queue is empty.
     481:    */
>>>  482:   optional<T> receive_isr(void) {
     483:     T item;
     484:     BaseType_t higher_priority_task_woken = pdFALSE;
     485:     if (xQueueReceiveFromISR(m_queue, &item, &higher_priority_task_woken) ==
```

**Violation 27**: freertos_stream_buffer.hpp:337:10
*Reason: Coding Style*

```cpp
     334:    *
     335:    * @return size_t Number of bytes available in the stream buffer.
     336:    */
>>>  337:   size_t available(void) {
     338:     return xStreamBufferBytesAvailable(m_stream_buffer);
     339:   }
     340:   /**
```

**Violation 28**: freertos_message_buffer.hpp:193:10
*Reason: Coding Style*

```cpp
     190:    *
     191:    * @return size_t the number of bytes available in the buffer
     192:    */
>>>  193:   size_t available(void) const {
     194:     return xMessageBufferSpaceAvailable(m_message_buffer);
     195:   }
     196:   /**
```

**Violation 29**: freertos_stream_buffer.hpp:353:14
*Reason: Coding Style*

```cpp
     350:    *
     351:    * @return BaseType_t pdPass if the stream buffer was reset, pdFAIL otherwise.
     352:    */
>>>  353:   BaseType_t reset(void) { return xStreamBufferReset(m_stream_buffer); }
     354:   /**
     355:    * @brief Set the trigger level of the stream buffer.
     356:    * @ref https://www.freertos.org/xStreamBufferSetTriggerLevel.html
```

**Violation 30**: freertos_stream_buffer.hpp:370:24
*Reason: Coding Style*

```cpp
     367:    *
     368:    * @return StreamBufferHandle_t Handle of the stream buffer.
     369:    */
>>>  370:   StreamBufferHandle_t handle(void) const { return m_stream_buffer; }
     371:   /**
     372:    * @brief Check if the stream buffer is empty.
     373:    * @ref https://www.freertos.org/xStreamBufferIsEmpty.html
```

**Violation 31**: freertos_event_group.hpp:117:22
*Reason: Coding Style*

```cpp
     114:    *
     115:    * @return EventGroupHandle_t event group handle
     116:    */
>>>  117:   EventGroupHandle_t handle(void) const { return m_event_group; }
     118: 
     119:   /**
     120:    * @brief Method to set bits in the event group.
```

**Violation 32**: freertos_stream_buffer.hpp:377:14
*Reason: Coding Style*

```cpp
     374:    *
     375:    * @return BaseType_t pdTRUE if the stream buffer is empty, pdFALSE otherwise.
     376:    */
>>>  377:   BaseType_t empty(void) { return xStreamBufferIsEmpty(m_stream_buffer); }
     378:   /**
     379:    * @brief Check if the stream buffer is full.
     380:    * @ref https://www.freertos.org/xStreamBufferIsFull.html
```

**Violation 33**: freertos_message_buffer.hpp:209:14
*Reason: Coding Style*

```cpp
     206:    *
     207:    * @return BaseType_t pdTRUE if the message buffer is empty, pdFALSE otherwise
     208:    */
>>>  209:   BaseType_t empty(void) { return xMessageBufferIsEmpty(m_message_buffer); }
     210:   /**
     211:    * @brief Method checking if the message buffer is full.
     212:    * @ref https://www.freertos.org/xMessageBufferIsFull.html
```

**Violation 34**: freertos_stream_buffer.hpp:384:14
*Reason: Coding Style*

```cpp
     381:    *
     382:    * @return BaseType_t pdTRUE if the stream buffer is full, pdFALSE otherwise.
     383:    */
>>>  384:   BaseType_t full(void) { return xStreamBufferIsFull(m_stream_buffer); }
     385: };
     386: 
     387: #if configSUPPORT_STATIC_ALLOCATION
```

**Violation 35**: freertos_message_buffer.hpp:216:14
*Reason: Coding Style*

```cpp
     213:    *
     214:    * @return BaseType_t pdTRUE if the message buffer is full, pdFALSE otherwise
     215:    */
>>>  216:   BaseType_t full(void) { return xMessageBufferIsFull(m_message_buffer); }
     217: };
     218: 
     219: #if configSUPPORT_STATIC_ALLOCATION
```

**Violation 36**: freertos_task.hpp:1214:21
*Reason: Coding Style*

```cpp
    1211:   // Delete copy and move operations for RAII safety
    1212:   critical_section(const critical_section &) = delete;
    1213:   critical_section(critical_section &&) = delete;
>>> 1214:   critical_section &operator=(const critical_section &) = delete;
    1215:   critical_section &operator=(critical_section &&) = delete;
    1216: };
    1217: 
```

**Violation 37**: freertos_stream_buffer.hpp:126:18
*Reason: Coding Style*

```cpp
     123:   }
     124: 
     125:   stream_buffer &operator=(const stream_buffer &) = delete;
>>>  126:   stream_buffer &operator=(stream_buffer &&src) = delete;
     127: 
     128:   /**
     129:    * @brief Send data to the stream buffer.
```

**Violation 38**: freertos_task.hpp:267:16
*Reason: Coding Style*

```cpp
     264:    *
     265:    * @return TaskHandle_t task handle
     266:    */
>>>  267:   TaskHandle_t handle(void) const { return m_hTask; }
     268: #if INCLUDE_vTaskSuspend
     269:   /**
     270:    * @brief Suspend the task.
```

**Violation 39**: freertos_task.hpp:421:15
*Reason: Coding Style*

```cpp
     418:    *
     419:    * @return const char* task name
     420:    */
>>>  421:   const char *name(void) const { return pcTaskGetName(m_hTask); }
     422: // Task notification API
     423: #if configUSE_TASK_NOTIFICATIONS
     424:   /**
```

**Violation 40**: freertos_queue.hpp:668:15
*Reason: Coding Style*

```cpp
     665:    *
     666:    * @return const char* The name of the queue.
     667:    */
>>>  668:   const char *name(void) const { return pcQueueGetName(m_queue); }
     669:   /**
     670:    * @brief Method checking if the queue is full from an ISR.
     671:    * @ref https://www.freertos.org/a00018.html#xQueueIsQueueFullFromISR
```

#### MISRA C 2012 Rule 8.7 (15 violation(s))

**Functions and objects should not be defined with external linkage if they are referenced from only one translation unit**

Functions and objects used only within a single file should be declared static to limit their scope and avoid namespace pollution.

*Rationale: Internal linkage prevents namespace pollution and allows for better optimization by the compiler.*

**Violation 1**: freertos_task.hpp:728:8
*Reason: Coding Style*

```cpp
     725:    *
     726:    * @return bool true if the task is running, false otherwise
     727:    */
>>>  728:   bool is_running(void) const {
     729:     switch (m_task.state()) {
     730:     case eRunning:
     731:     case eReady:
```

**Violation 2**: freertos_task.hpp:704:16
*Reason: Coding Style*

```cpp
     701:    *
     702:    * @return TaskHandle_t task handle
     703:    */
>>>  704:   TaskHandle_t handle(void) const { return m_task.handle(); }
     705: #if INCLUDE_vTaskSuspend
     706:   /**
     707:    * @brief Suspend the task.
```

**Violation 3**: freertos_task.hpp:743:8
*Reason: Coding Style*

```cpp
     740:    * @brief Terminate the task.
     741:    *
     742:    */
>>>  743:   void terminate(void) { m_task.terminate(); }
     744: #if INCLUDE_xTaskAbortDelay
     745:   /**
     746:    * @brief Abort the delay of the task.
```

**Violation 4**: freertos_task.cc:59:12
*Reason: Coding Style*

```cpp
      56: #if INCLUDE_xTaskGetIdleTaskHandle
      57: TaskHandle_t idle_task_handle(void) { return xTaskGetIdleTaskHandle(); }
      58: #endif
>>>   59: TickType_t tick_count(void) { return xTaskGetTickCount(); }
      60: TickType_t tick_count_isr(void) { return xTaskGetTickCountFromISR(); }
      61: std::chrono::milliseconds time_since_scheduler_started(void) {
      62:   return std::chrono::milliseconds{tick_count() * portTICK_PERIOD_MS};
```

**Violation 5**: freertos_task.cc:60:12
*Reason: Coding Style*

```cpp
      57: TaskHandle_t idle_task_handle(void) { return xTaskGetIdleTaskHandle(); }
      58: #endif
      59: TickType_t tick_count(void) { return xTaskGetTickCount(); }
>>>   60: TickType_t tick_count_isr(void) { return xTaskGetTickCountFromISR(); }
      61: std::chrono::milliseconds time_since_scheduler_started(void) {
      62:   return std::chrono::milliseconds{tick_count() * portTICK_PERIOD_MS};
      63: }
```

**Violation 6**: freertos_stream_buffer.hpp:264:14
*Reason: Coding Style*

```cpp
     261:    * insufficient memory available to copy the data into the stream buffer.
     262:    */
     263:   template <typename Iterator>
>>>  264:   BaseType_t send_isr(Iterator begin, Iterator end) {
     265:     BaseType_t higher_priority_task_woken = pdFALSE;
     266:     return send_isr(&*begin, std::distance(begin, end),
     267:                     higher_priority_task_woken);
```

**Violation 7**: freertos_stream_buffer.hpp:327:10
*Reason: Coding Style*

```cpp
     324:    * @param data_size Maximum number of bytes to copy into the buffer.
     325:    * @return size_t Number of bytes received.
     326:    */
>>>  327:   size_t receive_isr(void *data, size_t data_size) {
     328:     BaseType_t higher_priority_task_woken = pdFALSE;
     329:     return receive_isr(data, data_size, higher_priority_task_woken);
     330:   }
```

**Violation 8**: freertos_task.hpp:728:8
*Reason: Coding Style*

```cpp
     725:    *
     726:    * @return bool true if the task is running, false otherwise
     727:    */
>>>  728:   bool is_running(void) const {
     729:     switch (m_task.state()) {
     730:     case eRunning:
     731:     case eReady:
```

**Violation 9**: freertos_task.hpp:704:16
*Reason: Coding Style*

```cpp
     701:    *
     702:    * @return TaskHandle_t task handle
     703:    */
>>>  704:   TaskHandle_t handle(void) const { return m_task.handle(); }
     705: #if INCLUDE_vTaskSuspend
     706:   /**
     707:    * @brief Suspend the task.
```

**Violation 10**: freertos_task.hpp:743:8
*Reason: Coding Style*

```cpp
     740:    * @brief Terminate the task.
     741:    *
     742:    */
>>>  743:   void terminate(void) { m_task.terminate(); }
     744: #if INCLUDE_xTaskAbortDelay
     745:   /**
     746:    * @brief Abort the delay of the task.
```

**Violation 11**: freertos_task.hpp:728:8
*Reason: Coding Style*

```cpp
     725:    *
     726:    * @return bool true if the task is running, false otherwise
     727:    */
>>>  728:   bool is_running(void) const {
     729:     switch (m_task.state()) {
     730:     case eRunning:
     731:     case eReady:
```

**Violation 12**: freertos_task.hpp:704:16
*Reason: Coding Style*

```cpp
     701:    *
     702:    * @return TaskHandle_t task handle
     703:    */
>>>  704:   TaskHandle_t handle(void) const { return m_task.handle(); }
     705: #if INCLUDE_vTaskSuspend
     706:   /**
     707:    * @brief Suspend the task.
```

**Violation 13**: freertos_task.hpp:743:8
*Reason: Coding Style*

```cpp
     740:    * @brief Terminate the task.
     741:    *
     742:    */
>>>  743:   void terminate(void) { m_task.terminate(); }
     744: #if INCLUDE_xTaskAbortDelay
     745:   /**
     746:    * @brief Abort the delay of the task.
```

**Violation 14**: freertos_stream_buffer.hpp:264:14
*Reason: Coding Style*

```cpp
     261:    * insufficient memory available to copy the data into the stream buffer.
     262:    */
     263:   template <typename Iterator>
>>>  264:   BaseType_t send_isr(Iterator begin, Iterator end) {
     265:     BaseType_t higher_priority_task_woken = pdFALSE;
     266:     return send_isr(&*begin, std::distance(begin, end),
     267:                     higher_priority_task_woken);
```

**Violation 15**: freertos_stream_buffer.hpp:327:10
*Reason: Coding Style*

```cpp
     324:    * @param data_size Maximum number of bytes to copy into the buffer.
     325:    * @return size_t Number of bytes received.
     326:    */
>>>  327:   size_t receive_isr(void *data, size_t data_size) {
     328:     BaseType_t higher_priority_task_woken = pdFALSE;
     329:     return receive_isr(data, data_size, higher_priority_task_woken);
     330:   }
```

### Analysis Errors

Some files could not be fully analyzed:

```
/home/runner/work/freertos_cpp_wrappers/freertos_cpp_wrappers/src/freertos_task.cc:0:0: error: Bailing out from analysis: Checking file failed: Failed to execute addon 'misra' - exitcode is 1 [internalError]
/home/runner/work/freertos_cpp_wrappers/freertos_cpp_wrappers/include/freertos.hpp:0:0: error: Bailing out from analysis: Checking file failed: Failed to execute addon 'misra' - exitcode is 1 [internalError]
/home/runner/work/freertos_cpp_wrappers/freertos_cpp_wrappers/include/freertos_task.hpp:0:0: error: Bailing out from analysis: Checking file failed: Failed to execute addon 'misra' - exitcode is 1 [internalError]
```

### Analysis Notes

- **Standard**: MISRA C 2012 (applicable rules for C++)
- **Tool**: cppcheck with MISRA addon
- **Scope**: Library modules only (src/, include/)
- **Rule texts**: Cannot be displayed due to MISRA licensing restrictions
- **Compatibility**: Many MISRA C 2012 rules overlap with MISRA C++ 2008 requirements
- **Integration**: This analysis complements the existing clang-tidy static analysis

## Enhanced cppcheck Analysis (All Rules)

### Summary

- **Total Violations**: 100
- **Unique Rules Violated**: 4
- **Files Analyzed**: 9
- **Analysis Errors**: 3

### Violations by Severity

- **Style**: 94
- **Warning**: 6

### Violations by Category

- **Unused Code**: 84 violation(s)
- **Other**: 10 violation(s)
- **Const Correctness**: 6 violation(s)

### Violations by Rule

- **constParameterReference** (Const Correctness): 6 violation(s)
- **shadowFunction** (Other): 4 violation(s)
- **uninitMemberVar** (Other): 6 violation(s)
- **unusedFunction** (Unused Code): 84 violation(s)

### Violations by File

- **freertos_event_group.hpp**: 11 violation(s)
- **freertos_message_buffer.hpp**: 9 violation(s)
- **freertos_queue.hpp**: 26 violation(s)
- **freertos_semaphore.hpp**: 8 violation(s)
- **freertos_stream_buffer.hpp**: 11 violation(s)
- **freertos_sw_timer.hpp**: 11 violation(s)
- **freertos_task.cc**: 6 violation(s)
- **freertos_task.hpp**: 18 violation(s)

### Detailed Violations with Code Context

#### Const Correctness (6 violation(s))

##### constParameterReference

**Violation 1**: freertos_task.hpp:914:37
*Style*: Parameter 'higherPriorityTaskWoken' can be declared as reference to const

```cpp
     911:    * @return BaseType_t  pdTRUE if the notification was given, pdFALSE otherwise
     912:    */
     913:   BaseType_t notify_isr(const uint32_t val, eNotifyAction action,
>>>  914:                         BaseType_t &higherPriorityTaskWoken) {
     915:     return m_task.notify_isr(val, action, higherPriorityTaskWoken);
     916:   }
     917:   /**
```

**Violation 2**: freertos_task.hpp:939:47
*Style*: Parameter 'higherPriorityTaskWoken' can be declared as reference to const

```cpp
     936:    */
     937:   BaseType_t notify_and_query_isr(const uint32_t val, eNotifyAction action,
     938:                                   uint32_t &prev_value,
>>>  939:                                   BaseType_t &higherPriorityTaskWoken) {
     940:     return m_task.notify_and_query_isr(val, action, prev_value,
     941:                                        higherPriorityTaskWoken);
     942:   }
```

**Violation 3**: freertos_task.hpp:914:37
*Style*: Parameter 'higherPriorityTaskWoken' can be declared as reference to const

```cpp
     911:    * @return BaseType_t  pdTRUE if the notification was given, pdFALSE otherwise
     912:    */
     913:   BaseType_t notify_isr(const uint32_t val, eNotifyAction action,
>>>  914:                         BaseType_t &higherPriorityTaskWoken) {
     915:     return m_task.notify_isr(val, action, higherPriorityTaskWoken);
     916:   }
     917:   /**
```

**Violation 4**: freertos_task.hpp:939:47
*Style*: Parameter 'higherPriorityTaskWoken' can be declared as reference to const

```cpp
     936:    */
     937:   BaseType_t notify_and_query_isr(const uint32_t val, eNotifyAction action,
     938:                                   uint32_t &prev_value,
>>>  939:                                   BaseType_t &higherPriorityTaskWoken) {
     940:     return m_task.notify_and_query_isr(val, action, prev_value,
     941:                                        higherPriorityTaskWoken);
     942:   }
```

**Violation 5**: freertos_task.hpp:914:37
*Style*: Parameter 'higherPriorityTaskWoken' can be declared as reference to const

```cpp
     911:    * @return BaseType_t  pdTRUE if the notification was given, pdFALSE otherwise
     912:    */
     913:   BaseType_t notify_isr(const uint32_t val, eNotifyAction action,
>>>  914:                         BaseType_t &higherPriorityTaskWoken) {
     915:     return m_task.notify_isr(val, action, higherPriorityTaskWoken);
     916:   }
     917:   /**
```

**Violation 6**: freertos_task.hpp:939:47
*Style*: Parameter 'higherPriorityTaskWoken' can be declared as reference to const

```cpp
     936:    */
     937:   BaseType_t notify_and_query_isr(const uint32_t val, eNotifyAction action,
     938:                                   uint32_t &prev_value,
>>>  939:                                   BaseType_t &higherPriorityTaskWoken) {
     940:     return m_task.notify_and_query_isr(val, action, prev_value,
     941:                                        higherPriorityTaskWoken);
     942:   }
```

#### Other (10 violation(s))

##### shadowFunction

**Violation 1**: freertos_sw_timer.hpp:202:14
*Style*: Local variable 'name' shadows outer function

```cpp
     199:         while (xTimerIsTimerActive(src.m_timer) != pdFALSE) {
     200:           vTaskDelay(pdMS_TO_TICKS(1));
     201:         }
>>>  202:         auto name = pcTimerGetName(src.m_timer);
     203:         auto period = xTimerGetPeriod(src.m_timer);
     204:         auto auto_reload = uxTimerGetReloadMode(src.m_timer);
     205:         rc = xTimerDelete(src.m_timer, portMAX_DELAY);
```

**Violation 2**: freertos_sw_timer.hpp:203:14
*Style*: Local variable 'period' shadows outer function

```cpp
     200:           vTaskDelay(pdMS_TO_TICKS(1));
     201:         }
     202:         auto name = pcTimerGetName(src.m_timer);
>>>  203:         auto period = xTimerGetPeriod(src.m_timer);
     204:         auto auto_reload = uxTimerGetReloadMode(src.m_timer);
     205:         rc = xTimerDelete(src.m_timer, portMAX_DELAY);
     206:         if (rc == pdPASS) {
```

**Violation 3**: freertos_sw_timer.hpp:202:14
*Style*: Local variable 'name' shadows outer function

```cpp
     199:         while (xTimerIsTimerActive(src.m_timer) != pdFALSE) {
     200:           vTaskDelay(pdMS_TO_TICKS(1));
     201:         }
>>>  202:         auto name = pcTimerGetName(src.m_timer);
     203:         auto period = xTimerGetPeriod(src.m_timer);
     204:         auto auto_reload = uxTimerGetReloadMode(src.m_timer);
     205:         rc = xTimerDelete(src.m_timer, portMAX_DELAY);
```

**Violation 4**: freertos_sw_timer.hpp:203:14
*Style*: Local variable 'period' shadows outer function

```cpp
     200:           vTaskDelay(pdMS_TO_TICKS(1));
     201:         }
     202:         auto name = pcTimerGetName(src.m_timer);
>>>  203:         auto period = xTimerGetPeriod(src.m_timer);
     204:         auto auto_reload = uxTimerGetReloadMode(src.m_timer);
     205:         rc = xTimerDelete(src.m_timer, portMAX_DELAY);
     206:         if (rc == pdPASS) {
```

##### uninitMemberVar

**Violation 1**: freertos_message_buffer.hpp:57:3
*Warning*: Member variable 'static_message_buffer_allocator::m_storage' is not initialized in the constructor.

```cpp
      54:   std::array<uint8_t, MessageBufferSize> m_storage;
      55: 
      56: public:
>>>   57:   static_message_buffer_allocator() = default;
      58:   ~static_message_buffer_allocator() = default;
      59:   static_message_buffer_allocator(const static_message_buffer_allocator &) =
      60:       delete;
```

**Violation 2**: freertos_queue.hpp:59:3
*Warning*: Member variable 'static_queue_allocator::m_storage' is not initialized in the constructor.

```cpp
      56:   std::array<uint8_t, QueueLength * sizeof(T)> m_storage;
      57: 
      58: public:
>>>   59:   static_queue_allocator() = default;
      60:   ~static_queue_allocator() = default;
      61:   static_queue_allocator(const static_queue_allocator &) = delete;
      62:   static_queue_allocator(static_queue_allocator &&) = delete;
```

**Violation 3**: freertos_stream_buffer.hpp:58:3
*Warning*: Member variable 'static_stream_buffer_allocator::m_storage' is not initialized in the constructor.

```cpp
      55:   std::array<uint8_t, StreamBufferSize> m_storage;
      56: 
      57: public:
>>>   58:   static_stream_buffer_allocator() = default;
      59:   ~static_stream_buffer_allocator() = default;
      60:   static_stream_buffer_allocator(const static_stream_buffer_allocator &) =
      61:       delete;
```

**Violation 4**: freertos_message_buffer.hpp:57:3
*Warning*: Member variable 'static_message_buffer_allocator::m_storage' is not initialized in the constructor.

```cpp
      54:   std::array<uint8_t, MessageBufferSize> m_storage;
      55: 
      56: public:
>>>   57:   static_message_buffer_allocator() = default;
      58:   ~static_message_buffer_allocator() = default;
      59:   static_message_buffer_allocator(const static_message_buffer_allocator &) =
      60:       delete;
```

**Violation 5**: freertos_queue.hpp:59:3
*Warning*: Member variable 'static_queue_allocator::m_storage' is not initialized in the constructor.

```cpp
      56:   std::array<uint8_t, QueueLength * sizeof(T)> m_storage;
      57: 
      58: public:
>>>   59:   static_queue_allocator() = default;
      60:   ~static_queue_allocator() = default;
      61:   static_queue_allocator(const static_queue_allocator &) = delete;
      62:   static_queue_allocator(static_queue_allocator &&) = delete;
```

**Violation 6**: freertos_stream_buffer.hpp:58:3
*Warning*: Member variable 'static_stream_buffer_allocator::m_storage' is not initialized in the constructor.

```cpp
      55:   std::array<uint8_t, StreamBufferSize> m_storage;
      56: 
      57: public:
>>>   58:   static_stream_buffer_allocator() = default;
      59:   ~static_stream_buffer_allocator() = default;
      60:   static_stream_buffer_allocator(const static_stream_buffer_allocator &) =
      61:       delete;
```

#### Unused Code (84 violation(s))

##### unusedFunction

**Violation 1**: freertos_task.hpp:1041:0
*Style*: The function 'sleep_for' is never used.

```cpp
    1038:  * @param duration duration to sleep
    1039:  */
    1040: template <typename Rep, typename Period>
>>> 1041: void sleep_for(std::chrono::duration<Rep, Period> duration) {
    1042:   delay(duration);
    1043: }
    1044: 
```

**Violation 2**: freertos_task.hpp:1108:0
*Style*: The function 'total_run_time' is never used.

```cpp
    1105:    * @return UBaseType_t number of tasks
    1106:    */
    1107:   UBaseType_t count(void) const { return m_task_count; }
>>> 1108:   std::chrono::milliseconds total_run_time(void) const {
    1109:     return std::chrono::milliseconds{m_total_run_time};
    1110:   }
    1111:   /**
```

**Violation 3**: freertos_task.hpp:1116:0
*Style*: The function 'begin' is never used.

```cpp
    1113:    *
    1114:    * @return const TaskStatus_t* begin iterator
    1115:    */
>>> 1116:   const TaskStatus_t *begin(void) const { return m_status_array.data(); }
    1117:   /**
    1118:    * @brief Return the end iterator of the task status array.
    1119:    *
```

**Violation 4**: freertos_task.hpp:1122:0
*Style*: The function 'end' is never used.

```cpp
    1119:    *
    1120:    * @return const TaskStatus_t* end iterator
    1121:    */
>>> 1122:   const TaskStatus_t *end(void) const {
    1123:     return m_status_array.data() + m_task_count;
    1124:   }
    1125: };
```

**Violation 5**: freertos_task.cc:54:0
*Style*: The function 'current_task_handle' is never used.

```cpp
      51:   }
      52: }
      53: #if INCLUDE_xTaskGetCurrentTaskHandle
>>>   54: TaskHandle_t current_task_handle(void) { return xTaskGetCurrentTaskHandle(); }
      55: #endif
      56: #if INCLUDE_xTaskGetIdleTaskHandle
      57: TaskHandle_t idle_task_handle(void) { return xTaskGetIdleTaskHandle(); }
```

**Violation 6**: freertos_task.cc:57:0
*Style*: The function 'idle_task_handle' is never used.

```cpp
      54: TaskHandle_t current_task_handle(void) { return xTaskGetCurrentTaskHandle(); }
      55: #endif
      56: #if INCLUDE_xTaskGetIdleTaskHandle
>>>   57: TaskHandle_t idle_task_handle(void) { return xTaskGetIdleTaskHandle(); }
      58: #endif
      59: TickType_t tick_count(void) { return xTaskGetTickCount(); }
      60: TickType_t tick_count_isr(void) { return xTaskGetTickCountFromISR(); }
```

**Violation 7**: freertos_task.cc:61:0
*Style*: The function 'time_since_scheduler_started' is never used.

```cpp
      58: #endif
      59: TickType_t tick_count(void) { return xTaskGetTickCount(); }
      60: TickType_t tick_count_isr(void) { return xTaskGetTickCountFromISR(); }
>>>   61: std::chrono::milliseconds time_since_scheduler_started(void) {
      62:   return std::chrono::milliseconds{tick_count() * portTICK_PERIOD_MS};
      63: }
      64: std::chrono::milliseconds time_since_scheduler_started_isr(void) {
```

**Violation 8**: freertos_task.cc:64:0
*Style*: The function 'time_since_scheduler_started_isr' is never used.

```cpp
      61: std::chrono::milliseconds time_since_scheduler_started(void) {
      62:   return std::chrono::milliseconds{tick_count() * portTICK_PERIOD_MS};
      63: }
>>>   64: std::chrono::milliseconds time_since_scheduler_started_isr(void) {
      65:   return std::chrono::milliseconds{tick_count_isr() * portTICK_PERIOD_MS};
      66: }
      67: #if INCLUDE_xTaskGetSchedulerState || configUSE_TIMERS
```

**Violation 9**: freertos_task.cc:70:0
*Style*: The function 'task_count' is never used.

```cpp
      67: #if INCLUDE_xTaskGetSchedulerState || configUSE_TIMERS
      68: BaseType_t get_scheduler_state(void) { return xTaskGetSchedulerState(); }
      69: #endif
>>>   70: UBaseType_t task_count(void) { return uxTaskGetNumberOfTasks(); }
      71: void yield(void) { taskYIELD(); }
      72: 
      73: } // namespace freertos
```

**Violation 10**: freertos_task.cc:71:0
*Style*: The function 'yield' is never used.

```cpp
      68: BaseType_t get_scheduler_state(void) { return xTaskGetSchedulerState(); }
      69: #endif
      70: UBaseType_t task_count(void) { return uxTaskGetNumberOfTasks(); }
>>>   71: void yield(void) { taskYIELD(); }
      72: 
      73: } // namespace freertos
```

**Violation 11**: freertos_event_group.hpp:126:0
*Style*: The function 'set_bits' is never used.

```cpp
     123:    * @param bits_to_set bits to set
     124:    * @return EventBits_t bits set
     125:    */
>>>  126:   EventBits_t set_bits(const EventBits_t bits_to_set) {
     127:     return xEventGroupSetBits(m_event_group, bits_to_set);
     128:   }
     129:   /**
```

**Violation 12**: freertos_event_group.hpp:136:0
*Style*: The function 'set_bits_isr' is never used.

```cpp
     133:    * @param bits_to_set bits to set
     134:    * @return EventBits_t bits set
     135:    */
>>>  136:   EventBits_t set_bits_isr(const EventBits_t bits_to_set) {
     137:     BaseType_t higher_priority_task_woken = pdFALSE;
     138:     const EventBits_t bits_set = xEventGroupSetBitsFromISR(
     139:         m_event_group, bits_to_set, &higher_priority_task_woken);
```

**Violation 13**: freertos_event_group.hpp:150:0
*Style*: The function 'clear_bits' is never used.

```cpp
     147:    * @param bits_to_clear bits to clear
     148:    * @return EventBits_t bits cleared
     149:    */
>>>  150:   EventBits_t clear_bits(const EventBits_t bits_to_clear) {
     151:     return xEventGroupClearBits(m_event_group, bits_to_clear);
     152:   }
     153:   /**
```

**Violation 14**: freertos_event_group.hpp:198:0
*Style*: The function 'get_bits' is never used.

```cpp
     195:    *
     196:    * @return EventBits_t Current value of the event group bits
     197:    */
>>>  198:   EventBits_t get_bits(void) const { return xEventGroupGetBits(m_event_group); }
     199:   /**
     200:    * @brief Method to get the bits of the event group from an ISR.
     201:    * @ref https://www.freertos.org/xEventGroupGetBitsFromISR.html
```

**Violation 15**: freertos_event_group.hpp:205:0
*Style*: The function 'get_bits_isr' is never used.

```cpp
     202:    *
     203:    * @return EventBits_t Current value of the event group bits
     204:    */
>>>  205:   EventBits_t get_bits_isr(void) const {
     206:     return xEventGroupGetBitsFromISR(m_event_group);
     207:   }
     208:   /**
```

**Violation 16**: freertos_message_buffer.hpp:193:0
*Style*: The function 'available' is never used.

```cpp
     190:    *
     191:    * @return size_t the number of bytes available in the buffer
     192:    */
>>>  193:   size_t available(void) const {
     194:     return xMessageBufferSpaceAvailable(m_message_buffer);
     195:   }
     196:   /**
```

**Violation 17**: freertos_message_buffer.hpp:209:0
*Style*: The function 'empty' is never used.

```cpp
     206:    *
     207:    * @return BaseType_t pdTRUE if the message buffer is empty, pdFALSE otherwise
     208:    */
>>>  209:   BaseType_t empty(void) { return xMessageBufferIsEmpty(m_message_buffer); }
     210:   /**
     211:    * @brief Method checking if the message buffer is full.
     212:    * @ref https://www.freertos.org/xMessageBufferIsFull.html
```

**Violation 18**: freertos_message_buffer.hpp:216:0
*Style*: The function 'full' is never used.

```cpp
     213:    *
     214:    * @return BaseType_t pdTRUE if the message buffer is full, pdFALSE otherwise
     215:    */
>>>  216:   BaseType_t full(void) { return xMessageBufferIsFull(m_message_buffer); }
     217: };
     218: 
     219: #if configSUPPORT_STATIC_ALLOCATION
```

**Violation 19**: freertos_queue.hpp:316:0
*Style*: The function 'send_back_isr' is never used.

```cpp
     313:    * @return BaseType_t pdPASS if the item
     314:    * was successfully posted, otherwise errQUEUE_FULL.
     315:    */
>>>  316:   BaseType_t send_back_isr(const T &item,
     317:                            BaseType_t &higher_priority_task_woken) {
     318:     return xQueueSendToBackFromISR(m_queue, &item, &higher_priority_task_woken);
     319:   }
```

**Violation 20**: freertos_queue.hpp:372:0
*Style*: The function 'send_front_isr' is never used.

```cpp
     369:    * @return BaseType_t pdPASS if the item
     370:    * was successfully posted, otherwise errQUEUE_FULL.
     371:    */
>>>  372:   BaseType_t send_front_isr(const T &item,
     373:                             BaseType_t &higher_priority_task_woken) {
     374:     return xQueueSendToFrontFromISR(m_queue, &item,
     375:                                     &higher_priority_task_woken);
```

**Violation 21**: freertos_queue.hpp:497:0
*Style*: The function 'messages_waiting' is never used.

```cpp
     494:    *
     495:    * @return UBaseType_t The number of items stored in the queue.
     496:    */
>>>  497:   UBaseType_t messages_waiting(void) { return uxQueueMessagesWaiting(m_queue); }
     498:   /**
     499:    * @brief Return the number of items stored in the queue from an ISR.
     500:    * @ref https://www.freertos.org/a00018.html#uxQueueMessagesWaitingFromISR
```

**Violation 22**: freertos_queue.hpp:504:0
*Style*: The function 'messages_waiting_isr' is never used.

```cpp
     501:    *
     502:    * @return UBaseType_t The number of items stored in the queue.
     503:    */
>>>  504:   UBaseType_t messages_waiting_isr(void) {
     505:     return uxQueueMessagesWaitingFromISR(m_queue);
     506:   }
     507:   /**
```

**Violation 23**: freertos_queue.hpp:513:0
*Style*: The function 'spaces_available' is never used.

```cpp
     510:    *
     511:    * @return UBaseType_t The number of spaces available in the queue.
     512:    */
>>>  513:   UBaseType_t spaces_available(void) { return uxQueueSpacesAvailable(m_queue); }
     514:   /**
     515:    * @brief Resets the queue to the empty state.
     516:    * @ref https://www.freertos.org/a00018.html#xQueueReset
```

**Violation 24**: freertos_queue.hpp:529:0
*Style*: The function 'overwrite' is never used.

```cpp
     526:    * @param item An item to be posted on the queue.
     527:    * @return BaseType_t pdPASS returned always.
     528:    */
>>>  529:   BaseType_t overwrite(const T &item) {
     530:     return xQueueOverwrite(m_queue, &item);
     531:   }
     532:   /**
```

**Violation 25**: freertos_queue.hpp:542:0
*Style*: The function 'overwrite_isr' is never used.

```cpp
     539:    * unblocked a task of higher priority.
     540:    * @return BaseType_t pdPASS returned always.
     541:    */
>>>  542:   BaseType_t overwrite_isr(const T &item,
     543:                            BaseType_t &higher_priority_task_woken) {
     544:     return xQueueOverwriteFromISR(m_queue, &item, &higher_priority_task_woken);
     545:   }
```

**Violation 26**: freertos_queue.hpp:598:0
*Style*: The function 'peek_isr' is never used.

```cpp
     595:    * @return BaseType_t pdPASS if the item
     596:    * was successfully peeked, otherwise pdFALSE.
     597:    */
>>>  598:   BaseType_t peek_isr(T &item, BaseType_t &higher_priority_task_woken) {
     599:     return xQueuePeekFromISR(m_queue, &item, &higher_priority_task_woken);
     600:   }
     601:   /**
```

**Violation 27**: freertos_queue.hpp:675:0
*Style*: The function 'full_isr' is never used.

```cpp
     672:    *
     673:    * @return BaseType_t pdTRUE if the queue is full, pdFALSE otherwise.
     674:    */
>>>  675:   BaseType_t full_isr(void) const { return xQueueIsQueueFullFromISR(m_queue); }
     676:   /**
     677:    * @brief Method checking if the queue is empty from an ISR.
     678:    * @ref https://www.freertos.org/a00018.html#xQueueIsQueueEmptyFromISR
```

**Violation 28**: freertos_queue.hpp:682:0
*Style*: The function 'empty_isr' is never used.

```cpp
     679:    *
     680:    * @return BaseType_t pdTRUE if the queue is empty, pdFALSE otherwise.
     681:    */
>>>  682:   BaseType_t empty_isr(void) const {
     683:     return xQueueIsQueueEmptyFromISR(m_queue);
     684:   }
     685: };
```

**Violation 29**: freertos_semaphore.hpp:211:0
*Style*: The function 'give_isr' is never used.

```cpp
     208:    * @return BaseType_t pdTRUE if the semaphore was successfully given,
     209:    *
     210:    */
>>>  211:   BaseType_t give_isr(BaseType_t &high_priority_task_woken) {
     212:     return xSemaphoreGiveFromISR(m_semaphore, &high_priority_task_woken);
     213:   }
     214:   /**
```

**Violation 30**: freertos_semaphore.hpp:248:0
*Style*: The function 'take_isr' is never used.

```cpp
     245:    * otherwise pdFALSE.
     246:    *
     247:    */
>>>  248:   BaseType_t take_isr(BaseType_t &high_priority_task_woken) {
     249:     return xSemaphoreTakeFromISR(m_semaphore, &high_priority_task_woken);
     250:   }
     251:   /**
```

**Violation 31**: freertos_semaphore.hpp:768:0
*Style*: The function 'recursions_count' is never used.

```cpp
     765:    *
     766:    * @return uint8_t number of recursions of the recursive mutex.
     767:    */
>>>  768:   uint8_t recursions_count(void) const { return m_recursions_count; }
     769: };
     770: 
     771: /**
```

**Violation 32**: freertos_semaphore.hpp:891:0
*Style*: The function 'high_priority_task_woken' is never used.

```cpp
     888:    * @return BaseType_t pdTRUE if the high priority task was woken, otherwise
     889:    * pdFALSE.
     890:    */
>>>  891:   BaseType_t high_priority_task_woken(void) const {
     892:     return m_high_priority_task_woken;
     893:   }
     894:   /**
```

**Violation 33**: freertos_stream_buffer.hpp:346:0
*Style*: The function 'free' is never used.

```cpp
     343:    *
     344:    * @return size_t Number of bytes free in the stream buffer.
     345:    */
>>>  346:   size_t free(void) { return xStreamBufferSpacesAvailable(m_stream_buffer); }
     347:   /**
     348:    * @brief Reset the stream buffer to the cleared state.
     349:    * @ref https://www.freertos.org/xStreamBufferReset.html
```

**Violation 34**: freertos_stream_buffer.hpp:362:0
*Style*: The function 'set_trigger_level' is never used.

```cpp
     359:    * buffer before a task that is blocked on a read operation will be unblocked.
     360:    * @return BaseType_t pdPass if the trigger level was set, pdFAIL otherwise.
     361:    */
>>>  362:   BaseType_t set_trigger_level(size_t trigger_level_bytes) {
     363:     return xStreamBufferSetTriggerLevel(m_stream_buffer, trigger_level_bytes);
     364:   }
     365:   /**
```

**Violation 35**: freertos_sw_timer.hpp:535:0
*Style*: The function 'reload_mode' is never used.

```cpp
     532:    * @param auto_reload pdTRUE to enable auto-reload mode, pdFALSE to disable
     533:    * @return timer& reference to the timer object
     534:    */
>>>  535:   timer &reload_mode(UBaseType_t auto_reload) {
     536:     if (m_timer) {
     537:       vTimerSetReloadMode(m_timer, auto_reload);
     538:     }
```

**Violation 36**: freertos_sw_timer.hpp:567:0
*Style*: The function 'remaining_time' is never used.

```cpp
     564:    * @return std::chrono::milliseconds remaining time before the timer expires
     565:    * in milliseconds.
     566:    */
>>>  567:   std::chrono::milliseconds remaining_time(void) const {
     568:     return std::chrono::milliseconds{remaining_ticks()};
     569:   }
     570:   /**
```

**Violation 37**: freertos_sw_timer.hpp:576:0
*Style*: The function 'running' is never used.

```cpp
     573:    *
     574:    * @return BaseType_t pdTRUE if the timer is running, pdFALSE otherwise
     575:    */
>>>  576:   BaseType_t running(void) const {
     577:     if (!m_timer) {
     578:       return pdFALSE;
     579:     }
```

**Violation 38**: freertos_task.hpp:1041:0
*Style*: The function 'sleep_for' is never used.

```cpp
    1038:  * @param duration duration to sleep
    1039:  */
    1040: template <typename Rep, typename Period>
>>> 1041: void sleep_for(std::chrono::duration<Rep, Period> duration) {
    1042:   delay(duration);
    1043: }
    1044: 
```

**Violation 39**: freertos_task.hpp:1108:0
*Style*: The function 'total_run_time' is never used.

```cpp
    1105:    * @return UBaseType_t number of tasks
    1106:    */
    1107:   UBaseType_t count(void) const { return m_task_count; }
>>> 1108:   std::chrono::milliseconds total_run_time(void) const {
    1109:     return std::chrono::milliseconds{m_total_run_time};
    1110:   }
    1111:   /**
```

**Violation 40**: freertos_task.hpp:1116:0
*Style*: The function 'begin' is never used.

```cpp
    1113:    *
    1114:    * @return const TaskStatus_t* begin iterator
    1115:    */
>>> 1116:   const TaskStatus_t *begin(void) const { return m_status_array.data(); }
    1117:   /**
    1118:    * @brief Return the end iterator of the task status array.
    1119:    *
```

**Violation 41**: freertos_task.hpp:1122:0
*Style*: The function 'end' is never used.

```cpp
    1119:    *
    1120:    * @return const TaskStatus_t* end iterator
    1121:    */
>>> 1122:   const TaskStatus_t *end(void) const {
    1123:     return m_status_array.data() + m_task_count;
    1124:   }
    1125: };
```

**Violation 42**: freertos_message_buffer.hpp:193:0
*Style*: The function 'available' is never used.

```cpp
     190:    *
     191:    * @return size_t the number of bytes available in the buffer
     192:    */
>>>  193:   size_t available(void) const {
     194:     return xMessageBufferSpaceAvailable(m_message_buffer);
     195:   }
     196:   /**
```

**Violation 43**: freertos_message_buffer.hpp:202:0
*Style*: The function 'reset' is never used.

```cpp
     199:    *
     200:    * @return BaseType_t pdPass if the message buffer was reset, pdFAIL otherwise
     201:    */
>>>  202:   BaseType_t reset(void) { return xMessageBufferReset(m_message_buffer); }
     203:   /**
     204:    * @brief Method checking if the message buffer is empty.
     205:    * @ref https://www.freertos.org/xMessageBufferIsEmpty.html
```

**Violation 44**: freertos_message_buffer.hpp:209:0
*Style*: The function 'empty' is never used.

```cpp
     206:    *
     207:    * @return BaseType_t pdTRUE if the message buffer is empty, pdFALSE otherwise
     208:    */
>>>  209:   BaseType_t empty(void) { return xMessageBufferIsEmpty(m_message_buffer); }
     210:   /**
     211:    * @brief Method checking if the message buffer is full.
     212:    * @ref https://www.freertos.org/xMessageBufferIsFull.html
```

**Violation 45**: freertos_message_buffer.hpp:216:0
*Style*: The function 'full' is never used.

```cpp
     213:    *
     214:    * @return BaseType_t pdTRUE if the message buffer is full, pdFALSE otherwise
     215:    */
>>>  216:   BaseType_t full(void) { return xMessageBufferIsFull(m_message_buffer); }
     217: };
     218: 
     219: #if configSUPPORT_STATIC_ALLOCATION
```

**Violation 46**: freertos_queue.hpp:261:0
*Style*: The function 'send_isr' is never used.

```cpp
     258:    * @return BaseType_t pdPASS if the item was successfully posted, otherwise
     259:    * errQUEUE_FULL.
     260:    */
>>>  261:   BaseType_t send_isr(const T &item, BaseType_t &higher_priority_task_woken) {
     262:     return xQueueSendFromISR(m_queue, &item, &higher_priority_task_woken);
     263:   }
     264:   /**
```

**Violation 47**: freertos_queue.hpp:316:0
*Style*: The function 'send_back_isr' is never used.

```cpp
     313:    * @return BaseType_t pdPASS if the item
     314:    * was successfully posted, otherwise errQUEUE_FULL.
     315:    */
>>>  316:   BaseType_t send_back_isr(const T &item,
     317:                            BaseType_t &higher_priority_task_woken) {
     318:     return xQueueSendToBackFromISR(m_queue, &item, &higher_priority_task_woken);
     319:   }
```

**Violation 48**: freertos_queue.hpp:372:0
*Style*: The function 'send_front_isr' is never used.

```cpp
     369:    * @return BaseType_t pdPASS if the item
     370:    * was successfully posted, otherwise errQUEUE_FULL.
     371:    */
>>>  372:   BaseType_t send_front_isr(const T &item,
     373:                             BaseType_t &higher_priority_task_woken) {
     374:     return xQueueSendToFrontFromISR(m_queue, &item,
     375:                                     &higher_priority_task_woken);
```

**Violation 49**: freertos_queue.hpp:459:0
*Style*: The function 'receive_isr' is never used.

```cpp
     456:    * @return BaseType_t pdPASS if the item was successfully received, otherwise
     457:    * pdFALSE.
     458:    */
>>>  459:   BaseType_t receive_isr(T &item, BaseType_t &higher_priority_task_woken) {
     460:     return xQueueReceiveFromISR(m_queue, &item, &higher_priority_task_woken);
     461:   }
     462:   /**
```

**Violation 50**: freertos_queue.hpp:497:0
*Style*: The function 'messages_waiting' is never used.

```cpp
     494:    *
     495:    * @return UBaseType_t The number of items stored in the queue.
     496:    */
>>>  497:   UBaseType_t messages_waiting(void) { return uxQueueMessagesWaiting(m_queue); }
     498:   /**
     499:    * @brief Return the number of items stored in the queue from an ISR.
     500:    * @ref https://www.freertos.org/a00018.html#uxQueueMessagesWaitingFromISR
```

**Violation 51**: freertos_queue.hpp:504:0
*Style*: The function 'messages_waiting_isr' is never used.

```cpp
     501:    *
     502:    * @return UBaseType_t The number of items stored in the queue.
     503:    */
>>>  504:   UBaseType_t messages_waiting_isr(void) {
     505:     return uxQueueMessagesWaitingFromISR(m_queue);
     506:   }
     507:   /**
```

**Violation 52**: freertos_queue.hpp:513:0
*Style*: The function 'spaces_available' is never used.

```cpp
     510:    *
     511:    * @return UBaseType_t The number of spaces available in the queue.
     512:    */
>>>  513:   UBaseType_t spaces_available(void) { return uxQueueSpacesAvailable(m_queue); }
     514:   /**
     515:    * @brief Resets the queue to the empty state.
     516:    * @ref https://www.freertos.org/a00018.html#xQueueReset
```

**Violation 53**: freertos_queue.hpp:520:0
*Style*: The function 'reset' is never used.

```cpp
     517:    *
     518:    * @return BaseType_t pdPASS if the queue was reset, pdFAIL otherwise.
     519:    */
>>>  520:   BaseType_t reset(void) { return xQueueReset(m_queue); }
     521:   /**
     522:    * @brief A version of send_back method that overwrites the items in the queue
     523:    * if it is full.
```

**Violation 54**: freertos_queue.hpp:529:0
*Style*: The function 'overwrite' is never used.

```cpp
     526:    * @param item An item to be posted on the queue.
     527:    * @return BaseType_t pdPASS returned always.
     528:    */
>>>  529:   BaseType_t overwrite(const T &item) {
     530:     return xQueueOverwrite(m_queue, &item);
     531:   }
     532:   /**
```

**Violation 55**: freertos_queue.hpp:542:0
*Style*: The function 'overwrite_isr' is never used.

```cpp
     539:    * unblocked a task of higher priority.
     540:    * @return BaseType_t pdPASS returned always.
     541:    */
>>>  542:   BaseType_t overwrite_isr(const T &item,
     543:                            BaseType_t &higher_priority_task_woken) {
     544:     return xQueueOverwriteFromISR(m_queue, &item, &higher_priority_task_woken);
     545:   }
```

**Violation 56**: freertos_queue.hpp:598:0
*Style*: The function 'peek_isr' is never used.

```cpp
     595:    * @return BaseType_t pdPASS if the item
     596:    * was successfully peeked, otherwise pdFALSE.
     597:    */
>>>  598:   BaseType_t peek_isr(T &item, BaseType_t &higher_priority_task_woken) {
     599:     return xQueuePeekFromISR(m_queue, &item, &higher_priority_task_woken);
     600:   }
     601:   /**
```

**Violation 57**: freertos_queue.hpp:668:0
*Style*: The function 'name' is never used.

```cpp
     665:    *
     666:    * @return const char* The name of the queue.
     667:    */
>>>  668:   const char *name(void) const { return pcQueueGetName(m_queue); }
     669:   /**
     670:    * @brief Method checking if the queue is full from an ISR.
     671:    * @ref https://www.freertos.org/a00018.html#xQueueIsQueueFullFromISR
```

**Violation 58**: freertos_queue.hpp:675:0
*Style*: The function 'full_isr' is never used.

```cpp
     672:    *
     673:    * @return BaseType_t pdTRUE if the queue is full, pdFALSE otherwise.
     674:    */
>>>  675:   BaseType_t full_isr(void) const { return xQueueIsQueueFullFromISR(m_queue); }
     676:   /**
     677:    * @brief Method checking if the queue is empty from an ISR.
     678:    * @ref https://www.freertos.org/a00018.html#xQueueIsQueueEmptyFromISR
```

**Violation 59**: freertos_queue.hpp:682:0
*Style*: The function 'empty_isr' is never used.

```cpp
     679:    *
     680:    * @return BaseType_t pdTRUE if the queue is empty, pdFALSE otherwise.
     681:    */
>>>  682:   BaseType_t empty_isr(void) const {
     683:     return xQueueIsQueueEmptyFromISR(m_queue);
     684:   }
     685: };
```

**Violation 60**: freertos_semaphore.hpp:211:0
*Style*: The function 'give_isr' is never used.

```cpp
     208:    * @return BaseType_t pdTRUE if the semaphore was successfully given,
     209:    *
     210:    */
>>>  211:   BaseType_t give_isr(BaseType_t &high_priority_task_woken) {
     212:     return xSemaphoreGiveFromISR(m_semaphore, &high_priority_task_woken);
     213:   }
     214:   /**
```

**Violation 61**: freertos_semaphore.hpp:248:0
*Style*: The function 'take_isr' is never used.

```cpp
     245:    * otherwise pdFALSE.
     246:    *
     247:    */
>>>  248:   BaseType_t take_isr(BaseType_t &high_priority_task_woken) {
     249:     return xSemaphoreTakeFromISR(m_semaphore, &high_priority_task_woken);
     250:   }
     251:   /**
```

**Violation 62**: freertos_semaphore.hpp:768:0
*Style*: The function 'recursions_count' is never used.

```cpp
     765:    *
     766:    * @return uint8_t number of recursions of the recursive mutex.
     767:    */
>>>  768:   uint8_t recursions_count(void) const { return m_recursions_count; }
     769: };
     770: 
     771: /**
```

**Violation 63**: freertos_semaphore.hpp:891:0
*Style*: The function 'high_priority_task_woken' is never used.

```cpp
     888:    * @return BaseType_t pdTRUE if the high priority task was woken, otherwise
     889:    * pdFALSE.
     890:    */
>>>  891:   BaseType_t high_priority_task_woken(void) const {
     892:     return m_high_priority_task_woken;
     893:   }
     894:   /**
```

**Violation 64**: freertos_task.hpp:1041:0
*Style*: The function 'sleep_for' is never used.

```cpp
    1038:  * @param duration duration to sleep
    1039:  */
    1040: template <typename Rep, typename Period>
>>> 1041: void sleep_for(std::chrono::duration<Rep, Period> duration) {
    1042:   delay(duration);
    1043: }
    1044: 
```

**Violation 65**: freertos_task.hpp:1108:0
*Style*: The function 'total_run_time' is never used.

```cpp
    1105:    * @return UBaseType_t number of tasks
    1106:    */
    1107:   UBaseType_t count(void) const { return m_task_count; }
>>> 1108:   std::chrono::milliseconds total_run_time(void) const {
    1109:     return std::chrono::milliseconds{m_total_run_time};
    1110:   }
    1111:   /**
```

**Violation 66**: freertos_task.hpp:1116:0
*Style*: The function 'begin' is never used.

```cpp
    1113:    *
    1114:    * @return const TaskStatus_t* begin iterator
    1115:    */
>>> 1116:   const TaskStatus_t *begin(void) const { return m_status_array.data(); }
    1117:   /**
    1118:    * @brief Return the end iterator of the task status array.
    1119:    *
```

**Violation 67**: freertos_task.hpp:1122:0
*Style*: The function 'end' is never used.

```cpp
    1119:    *
    1120:    * @return const TaskStatus_t* end iterator
    1121:    */
>>> 1122:   const TaskStatus_t *end(void) const {
    1123:     return m_status_array.data() + m_task_count;
    1124:   }
    1125: };
```

**Violation 68**: freertos_sw_timer.hpp:535:0
*Style*: The function 'reload_mode' is never used.

```cpp
     532:    * @param auto_reload pdTRUE to enable auto-reload mode, pdFALSE to disable
     533:    * @return timer& reference to the timer object
     534:    */
>>>  535:   timer &reload_mode(UBaseType_t auto_reload) {
     536:     if (m_timer) {
     537:       vTimerSetReloadMode(m_timer, auto_reload);
     538:     }
```

**Violation 69**: freertos_sw_timer.hpp:567:0
*Style*: The function 'remaining_time' is never used.

```cpp
     564:    * @return std::chrono::milliseconds remaining time before the timer expires
     565:    * in milliseconds.
     566:    */
>>>  567:   std::chrono::milliseconds remaining_time(void) const {
     568:     return std::chrono::milliseconds{remaining_ticks()};
     569:   }
     570:   /**
```

**Violation 70**: freertos_sw_timer.hpp:576:0
*Style*: The function 'running' is never used.

```cpp
     573:    *
     574:    * @return BaseType_t pdTRUE if the timer is running, pdFALSE otherwise
     575:    */
>>>  576:   BaseType_t running(void) const {
     577:     if (!m_timer) {
     578:       return pdFALSE;
     579:     }
```

**Violation 71**: freertos_sw_timer.hpp:587:0
*Style*: The function 'name' is never used.

```cpp
     584:    *
     585:    * @return const char* name of the timer
     586:    */
>>>  587:   const char *name(void) const {
     588:     if (!m_timer) {
     589:       return nullptr;
     590:     }
```

**Violation 72**: freertos_event_group.hpp:117:0
*Style*: The function 'handle' is never used.

```cpp
     114:    *
     115:    * @return EventGroupHandle_t event group handle
     116:    */
>>>  117:   EventGroupHandle_t handle(void) const { return m_event_group; }
     118: 
     119:   /**
     120:    * @brief Method to set bits in the event group.
```

**Violation 73**: freertos_event_group.hpp:126:0
*Style*: The function 'set_bits' is never used.

```cpp
     123:    * @param bits_to_set bits to set
     124:    * @return EventBits_t bits set
     125:    */
>>>  126:   EventBits_t set_bits(const EventBits_t bits_to_set) {
     127:     return xEventGroupSetBits(m_event_group, bits_to_set);
     128:   }
     129:   /**
```

**Violation 74**: freertos_event_group.hpp:136:0
*Style*: The function 'set_bits_isr' is never used.

```cpp
     133:    * @param bits_to_set bits to set
     134:    * @return EventBits_t bits set
     135:    */
>>>  136:   EventBits_t set_bits_isr(const EventBits_t bits_to_set) {
     137:     BaseType_t higher_priority_task_woken = pdFALSE;
     138:     const EventBits_t bits_set = xEventGroupSetBitsFromISR(
     139:         m_event_group, bits_to_set, &higher_priority_task_woken);
```

**Violation 75**: freertos_event_group.hpp:150:0
*Style*: The function 'clear_bits' is never used.

```cpp
     147:    * @param bits_to_clear bits to clear
     148:    * @return EventBits_t bits cleared
     149:    */
>>>  150:   EventBits_t clear_bits(const EventBits_t bits_to_clear) {
     151:     return xEventGroupClearBits(m_event_group, bits_to_clear);
     152:   }
     153:   /**
```

**Violation 76**: freertos_event_group.hpp:198:0
*Style*: The function 'get_bits' is never used.

```cpp
     195:    *
     196:    * @return EventBits_t Current value of the event group bits
     197:    */
>>>  198:   EventBits_t get_bits(void) const { return xEventGroupGetBits(m_event_group); }
     199:   /**
     200:    * @brief Method to get the bits of the event group from an ISR.
     201:    * @ref https://www.freertos.org/xEventGroupGetBitsFromISR.html
```

**Violation 77**: freertos_event_group.hpp:205:0
*Style*: The function 'get_bits_isr' is never used.

```cpp
     202:    *
     203:    * @return EventBits_t Current value of the event group bits
     204:    */
>>>  205:   EventBits_t get_bits_isr(void) const {
     206:     return xEventGroupGetBitsFromISR(m_event_group);
     207:   }
     208:   /**
```

**Violation 78**: freertos_stream_buffer.hpp:337:0
*Style*: The function 'available' is never used.

```cpp
     334:    *
     335:    * @return size_t Number of bytes available in the stream buffer.
     336:    */
>>>  337:   size_t available(void) {
     338:     return xStreamBufferBytesAvailable(m_stream_buffer);
     339:   }
     340:   /**
```

**Violation 79**: freertos_stream_buffer.hpp:346:0
*Style*: The function 'free' is never used.

```cpp
     343:    *
     344:    * @return size_t Number of bytes free in the stream buffer.
     345:    */
>>>  346:   size_t free(void) { return xStreamBufferSpacesAvailable(m_stream_buffer); }
     347:   /**
     348:    * @brief Reset the stream buffer to the cleared state.
     349:    * @ref https://www.freertos.org/xStreamBufferReset.html
```

**Violation 80**: freertos_stream_buffer.hpp:353:0
*Style*: The function 'reset' is never used.

```cpp
     350:    *
     351:    * @return BaseType_t pdPass if the stream buffer was reset, pdFAIL otherwise.
     352:    */
>>>  353:   BaseType_t reset(void) { return xStreamBufferReset(m_stream_buffer); }
     354:   /**
     355:    * @brief Set the trigger level of the stream buffer.
     356:    * @ref https://www.freertos.org/xStreamBufferSetTriggerLevel.html
```

**Violation 81**: freertos_stream_buffer.hpp:362:0
*Style*: The function 'set_trigger_level' is never used.

```cpp
     359:    * buffer before a task that is blocked on a read operation will be unblocked.
     360:    * @return BaseType_t pdPass if the trigger level was set, pdFAIL otherwise.
     361:    */
>>>  362:   BaseType_t set_trigger_level(size_t trigger_level_bytes) {
     363:     return xStreamBufferSetTriggerLevel(m_stream_buffer, trigger_level_bytes);
     364:   }
     365:   /**
```

**Violation 82**: freertos_stream_buffer.hpp:370:0
*Style*: The function 'handle' is never used.

```cpp
     367:    *
     368:    * @return StreamBufferHandle_t Handle of the stream buffer.
     369:    */
>>>  370:   StreamBufferHandle_t handle(void) const { return m_stream_buffer; }
     371:   /**
     372:    * @brief Check if the stream buffer is empty.
     373:    * @ref https://www.freertos.org/xStreamBufferIsEmpty.html
```

**Violation 83**: freertos_stream_buffer.hpp:377:0
*Style*: The function 'empty' is never used.

```cpp
     374:    *
     375:    * @return BaseType_t pdTRUE if the stream buffer is empty, pdFALSE otherwise.
     376:    */
>>>  377:   BaseType_t empty(void) { return xStreamBufferIsEmpty(m_stream_buffer); }
     378:   /**
     379:    * @brief Check if the stream buffer is full.
     380:    * @ref https://www.freertos.org/xStreamBufferIsFull.html
```

**Violation 84**: freertos_stream_buffer.hpp:384:0
*Style*: The function 'full' is never used.

```cpp
     381:    *
     382:    * @return BaseType_t pdTRUE if the stream buffer is full, pdFALSE otherwise.
     383:    */
>>>  384:   BaseType_t full(void) { return xStreamBufferIsFull(m_stream_buffer); }
     385: };
     386: 
     387: #if configSUPPORT_STATIC_ALLOCATION
```

### Analysis Errors

Some files could not be fully analyzed:

```
/home/runner/work/freertos_cpp_wrappers/freertos_cpp_wrappers/src/freertos_task.cc:0:0: error: Bailing out from analysis: Checking file failed: Failed to execute addon 'misra' - exitcode is 1 [internalError]
/home/runner/work/freertos_cpp_wrappers/freertos_cpp_wrappers/include/freertos.hpp:0:0: error: Bailing out from analysis: Checking file failed: Failed to execute addon 'misra' - exitcode is 1 [internalError]
/home/runner/work/freertos_cpp_wrappers/freertos_cpp_wrappers/include/freertos_task.hpp:0:0: error: Bailing out from analysis: Checking file failed: Failed to execute addon 'misra' - exitcode is 1 [internalError]
```

### Analysis Notes

- **Tool**: cppcheck with all rules enabled (--enable=all)
- **Checks**: All available cppcheck checks including MISRA C 2012, style, performance, portability, security
- **Scope**: Library modules only (src/, include/)
- **Integration**: This analysis complements the existing clang-tidy static analysis
- **MISRA Compliance**: MISRA rule texts cannot be displayed due to licensing restrictions

## Detailed clang-tidy Analysis

### Actionable Issues with Code Context (18 issues)

#### C++ Core Guidelines (16 issue(s))

##### cppcoreguidelines-rvalue-reference-param-not-moved (16 issue(s))

**Issue 1**: freertos_sw_timer.hpp:129:62
*Reason: Unused RValue Reference Parameter*

**Message**: rvalue reference parameter 'callback' is never moved from inside the function body

```cpp
     126:    * @param callback callback routine
     127:    */
     128:   explicit timer(const char *name, const TickType_t period_ticks,
>>>  129:                  UBaseType_t auto_reload, timer_callback_t &&callback)
     130:       : m_callback{std::move(callback)}, m_started{false},
     131:         m_timer{m_allocator.create(name, period_ticks, auto_reload, this,
     132:                                    callback_wrapper)} {
```

**Issue 2**: freertos_sw_timer.hpp:148:62
*Reason: Unused RValue Reference Parameter*

**Message**: rvalue reference parameter 'callback' is never moved from inside the function body

```cpp
     145:   template <typename Rep, typename Period>
     146:   explicit timer(const char *name,
     147:                  const std::chrono::duration<Rep, Period> &period,
>>>  148:                  UBaseType_t auto_reload, timer_callback_t &&callback)
     149:       : timer{name,
     150:               static_cast<TickType_t>(
     151:                   std::chrono::duration_cast<std::chrono::milliseconds>(period)
```

**Issue 3**: freertos_task.hpp:194:65
*Reason: Unused RValue Reference Parameter*

**Message**: rvalue reference parameter 'task_routine' is never moved from inside the function body

```cpp
     191:    * @param task_routine task routine function
     192:    * @param start_suspended start the task in the suspended state
     193:    */
>>>  194:   task(const char *name, UBaseType_t priority, task_routine_t &&task_routine,
     195:        bool start_suspended = true)
     196:       : m_allocator{}, m_taskRoutine{std::move(task_routine)},
     197:         m_start_suspended{start_suspended},
```

**Issue 4**: freertos_task.hpp:208:25
*Reason: Unused RValue Reference Parameter*

**Message**: rvalue reference parameter 'task_routine' is never moved from inside the function body

```cpp
     205:    * @param start_suspended start the task in the suspended state
     206:    */
     207:   task(const std::string &name, UBaseType_t priority,
>>>  208:        task_routine_t &&task_routine, bool start_suspended = true)
     209:       : task{name.c_str(), priority, std::move(task_routine), start_suspended} {
     210:   }
     211: #else
```

**Issue 5**: freertos_task.hpp:604:34
*Reason: Unused RValue Reference Parameter*

**Message**: rvalue reference parameter 'on_start' is never moved from inside the function body

```cpp
     601:    */
     602:   template <typename Rep, typename Period>
     603:   periodic_task(const char *name, UBaseType_t priority,
>>>  604:                 task_routine_t &&on_start, task_routine_t &&on_stop,
     605:                 task_routine_t &&periodic_routine,
     606:                 const std::chrono::duration<Rep, Period> &period,
     607:                 bool start_suspended = true)
```

**Issue 6**: freertos_task.hpp:604:61
*Reason: Unused RValue Reference Parameter*

**Message**: rvalue reference parameter 'on_stop' is never moved from inside the function body

```cpp
     601:    */
     602:   template <typename Rep, typename Period>
     603:   periodic_task(const char *name, UBaseType_t priority,
>>>  604:                 task_routine_t &&on_start, task_routine_t &&on_stop,
     605:                 task_routine_t &&periodic_routine,
     606:                 const std::chrono::duration<Rep, Period> &period,
     607:                 bool start_suspended = true)
```

**Issue 7**: freertos_task.hpp:605:34
*Reason: Unused RValue Reference Parameter*

**Message**: rvalue reference parameter 'periodic_routine' is never moved from inside the function body

```cpp
     602:   template <typename Rep, typename Period>
     603:   periodic_task(const char *name, UBaseType_t priority,
     604:                 task_routine_t &&on_start, task_routine_t &&on_stop,
>>>  605:                 task_routine_t &&periodic_routine,
     606:                 const std::chrono::duration<Rep, Period> &period,
     607:                 bool start_suspended = true)
     608:       : m_period{std::chrono::duration_cast<std::chrono::milliseconds>(period)},
```

**Issue 8**: freertos_task.hpp:627:34
*Reason: Unused RValue Reference Parameter*

**Message**: rvalue reference parameter 'on_start' is never moved from inside the function body

```cpp
     624:    */
     625:   template <typename Rep, typename Period>
     626:   periodic_task(const std::string &name, UBaseType_t priority,
>>>  627:                 task_routine_t &&on_start, task_routine_t &&on_stop,
     628:                 task_routine_t &&periodic_routine,
     629:                 const std::chrono::duration<Rep, Period> &period,
     630:                 bool start_suspended = true)
```

**Issue 9**: freertos_task.hpp:627:61
*Reason: Unused RValue Reference Parameter*

**Message**: rvalue reference parameter 'on_stop' is never moved from inside the function body

```cpp
     624:    */
     625:   template <typename Rep, typename Period>
     626:   periodic_task(const std::string &name, UBaseType_t priority,
>>>  627:                 task_routine_t &&on_start, task_routine_t &&on_stop,
     628:                 task_routine_t &&periodic_routine,
     629:                 const std::chrono::duration<Rep, Period> &period,
     630:                 bool start_suspended = true)
```

**Issue 10**: freertos_task.hpp:628:34
*Reason: Unused RValue Reference Parameter*

**Message**: rvalue reference parameter 'periodic_routine' is never moved from inside the function body

```cpp
     625:   template <typename Rep, typename Period>
     626:   periodic_task(const std::string &name, UBaseType_t priority,
     627:                 task_routine_t &&on_start, task_routine_t &&on_stop,
>>>  628:                 task_routine_t &&periodic_routine,
     629:                 const std::chrono::duration<Rep, Period> &period,
     630:                 bool start_suspended = true)
     631:       : periodic_task{name.c_str(),
```

**Issue 11**: freertos_task.hpp:649:34
*Reason: Unused RValue Reference Parameter*

**Message**: rvalue reference parameter 'on_start' is never moved from inside the function body

```cpp
     646:    * @param start_suspended  start the task in the suspended state
     647:    */
     648:   periodic_task(const char *name, UBaseType_t priority,
>>>  649:                 task_routine_t &&on_start, task_routine_t &&on_stop,
     650:                 task_routine_t &&periodic_routine, bool start_suspended = true)
     651:       : periodic_task{name,
     652:                       priority,
```

**Issue 12**: freertos_task.hpp:649:61
*Reason: Unused RValue Reference Parameter*

**Message**: rvalue reference parameter 'on_stop' is never moved from inside the function body

```cpp
     646:    * @param start_suspended  start the task in the suspended state
     647:    */
     648:   periodic_task(const char *name, UBaseType_t priority,
>>>  649:                 task_routine_t &&on_start, task_routine_t &&on_stop,
     650:                 task_routine_t &&periodic_routine, bool start_suspended = true)
     651:       : periodic_task{name,
     652:                       priority,
```

**Issue 13**: freertos_task.hpp:650:34
*Reason: Unused RValue Reference Parameter*

**Message**: rvalue reference parameter 'periodic_routine' is never moved from inside the function body

```cpp
     647:    */
     648:   periodic_task(const char *name, UBaseType_t priority,
     649:                 task_routine_t &&on_start, task_routine_t &&on_stop,
>>>  650:                 task_routine_t &&periodic_routine, bool start_suspended = true)
     651:       : periodic_task{name,
     652:                       priority,
     653:                       std::move(on_start),
```

**Issue 14**: freertos_task.hpp:669:34
*Reason: Unused RValue Reference Parameter*

**Message**: rvalue reference parameter 'on_start' is never moved from inside the function body

```cpp
     666:    * @param start_suspended  start the task in the suspended state
     667:    */
     668:   periodic_task(const std::string &name, UBaseType_t priority,
>>>  669:                 task_routine_t &&on_start, task_routine_t &&on_stop,
     670:                 task_routine_t &&periodic_routine, bool start_suspended = true)
     671:       : periodic_task{name.c_str(),
     672:                       priority,
```

**Issue 15**: freertos_task.hpp:669:61
*Reason: Unused RValue Reference Parameter*

**Message**: rvalue reference parameter 'on_stop' is never moved from inside the function body

```cpp
     666:    * @param start_suspended  start the task in the suspended state
     667:    */
     668:   periodic_task(const std::string &name, UBaseType_t priority,
>>>  669:                 task_routine_t &&on_start, task_routine_t &&on_stop,
     670:                 task_routine_t &&periodic_routine, bool start_suspended = true)
     671:       : periodic_task{name.c_str(),
     672:                       priority,
```

**Issue 16**: freertos_task.hpp:670:34
*Reason: Unused RValue Reference Parameter*

**Message**: rvalue reference parameter 'periodic_routine' is never moved from inside the function body

```cpp
     667:    */
     668:   periodic_task(const std::string &name, UBaseType_t priority,
     669:                 task_routine_t &&on_start, task_routine_t &&on_stop,
>>>  670:                 task_routine_t &&periodic_routine, bool start_suspended = true)
     671:       : periodic_task{name.c_str(),
     672:                       priority,
     673:                       std::move(on_start),
```

#### CERT Secure Coding (2 issue(s))

##### cert-dcl21-cpp (2 issue(s))

**Issue 1**: freertos_semaphore.hpp:424:3
*Reason: Const Correctness*

**Message**: overloaded 'operator++' returns a reference instead of a constant object type

```cpp
     421:    */
     422:   // NOLINTNEXTLINE(cert-dcl21-cpp): RAII class, copy is deleted -
     423:   // post-increment returns reference instead of copy
>>>  424:   counting_semaphore &operator++(int) {
     425:     give();
     426:     return *this;
     427:   }
```

**Issue 2**: freertos_semaphore.hpp:436:3
*Reason: Const Correctness*

**Message**: overloaded 'operator--' returns a reference instead of a constant object type

```cpp
     433:    */
     434:   // NOLINTNEXTLINE(cert-dcl21-cpp): RAII class, copy is deleted -
     435:   // post-decrement returns reference instead of copy
>>>  436:   counting_semaphore &operator--(int) {
     437:     take();
     438:     return *this;
     439:   }
```

### Compilation Errors

Some files had compilation errors that prevented full analysis:

```
<<<<<<< HEAD
/home/runner/work/freertos_cpp_wrappers/freertos_cpp_wrappers/tests/mocks/FreeRTOS.h:6:10: error: 'gmock/gmock.h' file not found [clang-diagnostic-error]
```


=======
[1/9] Processing file /home/runner/work/freertos_cpp_wrappers/freertos_cpp_wrappers/src/freertos_task.cc.
78381 warnings generated.
[2/9] Processing file /home/runner/work/freertos_cpp_wrappers/freertos_cpp_wrappers/include/freertos.hpp.
156778 warnings generated.
[3/9] Processing file /home/runner/work/freertos_cpp_wrappers/freertos_cpp_wrappers/include/freertos_event_group.hpp.
235172 warnings generated.
[4/9] Processing file /home/runner/work/freertos_cpp_wrappers/freertos_cpp_wrappers/include/freertos_message_buffer.hpp.
313564 warnings generated.
[5/9] Processing file /home/runner/work/freertos_cpp_wrappers/freertos_cpp_wrappers/include/freertos_queue.hpp.
391961 warnings generated.
[6/9] Processing file /home/runner/work/freertos_cpp_wrappers/freertos_cpp_wrappers/include/freertos_semaphore.hpp.
470355 warnings generated.
[7/9] Processing file /home/runner/work/freertos_cpp_wrappers/freertos_cpp_wrappers/include/freertos_stream_buffer.hpp.
548747 warnings generated.
[8/9] Processing file /home/runner/work/freertos_cpp_wrappers/freertos_cpp_wrappers/include/freertos_sw_timer.hpp.
627141 warnings generated.
[9/9] Processing file /home/runner/work/freertos_cpp_wrappers/freertos_cpp_wrappers/include/freertos_task.hpp.
705521 warnings generated.
/home/runner/work/freertos_cpp_wrappers/freertos_cpp_wrappers/include/freertos_semaphore.hpp:424:3: warning: overloaded 'operator++' returns a reference instead of a constant object type [cert-dcl21-cpp]
  424 |   counting_semaphore &operator++(int) {
      |   ^~~~~~~~~~~~~~~~~~~~
      |   const counting_semaphore<SemaphoreAllocator> 
/home/runner/work/freertos_cpp_wrappers/freertos_cpp_wrappers/include/freertos_semaphore.hpp:436:3: warning: overloaded 'operator--' returns a reference instead of a constant object type [cert-dcl21-cpp]
  436 |   counting_semaphore &operator--(int) {
      |   ^~~~~~~~~~~~~~~~~~~~
      |   const counting_semaphore<SemaphoreAllocator> 
Suppressed 706534 warnings (705517 in non-user code, 1017 NOLINT).
Use -header-filter=.* to display errors from all non-system headers. Use -system-headers to display errors from system headers as well.
```

---
>>>>>>> 4bcbcea6
*Generated: July 24, 2025*
*Tools: clang-tidy + Enhanced cppcheck (all rules) + MISRA C++ (cppcheck)*
*Scope: Library modules only*<|MERGE_RESOLUTION|>--- conflicted
+++ resolved
@@ -12,13 +12,6 @@
 
 ### Summary
 
-<<<<<<< HEAD
-- **Total Issues Found**: 34438
-- **Warnings**: 34437
-- **Errors**: 1
-- **Files Analyzed**: 9
-- **Unique Check Types**: 2
-=======
 - **Total Issues Found**: 0
 - **Warnings**: 0
 - **Errors**: 0
@@ -30,7 +23,6 @@
 - **Total Suppressed**: 706534
 - **Non-user Code**: 705517
 - **NOLINT Directives**: 1017
->>>>>>> 4bcbcea6
 
 ### Issues by Check Category
 
@@ -4994,39 +4986,36 @@
 
 ## Detailed clang-tidy Analysis
 
-### Actionable Issues with Code Context (18 issues)
-
-#### C++ Core Guidelines (16 issue(s))
-
-##### cppcoreguidelines-rvalue-reference-param-not-moved (16 issue(s))
-
-**Issue 1**: freertos_sw_timer.hpp:129:62
-*Reason: Unused RValue Reference Parameter*
-
-**Message**: rvalue reference parameter 'callback' is never moved from inside the function body
-
-```cpp
-     126:    * @param callback callback routine
-     127:    */
-     128:   explicit timer(const char *name, const TickType_t period_ticks,
->>>  129:                  UBaseType_t auto_reload, timer_callback_t &&callback)
-     130:       : m_callback{std::move(callback)}, m_started{false},
-     131:         m_timer{m_allocator.create(name, period_ticks, auto_reload, this,
-     132:                                    callback_wrapper)} {
-```
-
-**Issue 2**: freertos_sw_timer.hpp:148:62
-*Reason: Unused RValue Reference Parameter*
-
-**Message**: rvalue reference parameter 'callback' is never moved from inside the function body
-
-```cpp
-     145:   template <typename Rep, typename Period>
-     146:   explicit timer(const char *name,
-     147:                  const std::chrono::duration<Rep, Period> &period,
->>>  148:                  UBaseType_t auto_reload, timer_callback_t &&callback)
-     149:       : timer{name,
-     150:               static_cast<TickType_t>(
+```
+[1/9] Processing file /home/runner/work/freertos_cpp_wrappers/freertos_cpp_wrappers/src/freertos_task.cc.
+78381 warnings generated.
+[2/9] Processing file /home/runner/work/freertos_cpp_wrappers/freertos_cpp_wrappers/include/freertos.hpp.
+156778 warnings generated.
+[3/9] Processing file /home/runner/work/freertos_cpp_wrappers/freertos_cpp_wrappers/include/freertos_event_group.hpp.
+235172 warnings generated.
+[4/9] Processing file /home/runner/work/freertos_cpp_wrappers/freertos_cpp_wrappers/include/freertos_message_buffer.hpp.
+313564 warnings generated.
+[5/9] Processing file /home/runner/work/freertos_cpp_wrappers/freertos_cpp_wrappers/include/freertos_queue.hpp.
+391961 warnings generated.
+[6/9] Processing file /home/runner/work/freertos_cpp_wrappers/freertos_cpp_wrappers/include/freertos_semaphore.hpp.
+470355 warnings generated.
+[7/9] Processing file /home/runner/work/freertos_cpp_wrappers/freertos_cpp_wrappers/include/freertos_stream_buffer.hpp.
+548747 warnings generated.
+[8/9] Processing file /home/runner/work/freertos_cpp_wrappers/freertos_cpp_wrappers/include/freertos_sw_timer.hpp.
+627141 warnings generated.
+[9/9] Processing file /home/runner/work/freertos_cpp_wrappers/freertos_cpp_wrappers/include/freertos_task.hpp.
+705521 warnings generated.
+/home/runner/work/freertos_cpp_wrappers/freertos_cpp_wrappers/include/freertos_semaphore.hpp:424:3: warning: overloaded 'operator++' returns a reference instead of a constant object type [cert-dcl21-cpp]
+ 424 |   counting_semaphore &operator++(int) {
+     |   ^~~~~~~~~~~~~~~~~~~~
+     |   const counting_semaphore<SemaphoreAllocator> 
+/home/runner/work/freertos_cpp_wrappers/freertos_cpp_wrappers/include/freertos_semaphore.hpp:436:3: warning: overloaded 'operator--' returns a reference instead of a constant object type [cert-dcl21-cpp]
+ 436 |   counting_semaphore &operator--(int) {
+     |   ^~~~~~~~~~~~~~~~~~~~
+     |   const counting_semaphore<SemaphoreAllocator> 
+Suppressed 706534 warnings (705517 in non-user code, 1017 NOLINT).
+Use -header-filter=.* to display errors from all non-system headers. Use -system-headers to display errors from system headers as well.
+```
      151:                   std::chrono::duration_cast<std::chrono::milliseconds>(period)
 ```
 
@@ -5274,17 +5263,7 @@
      439:   }
 ```
 
-### Compilation Errors
-
-Some files had compilation errors that prevented full analysis:
-
-```
-<<<<<<< HEAD
-/home/runner/work/freertos_cpp_wrappers/freertos_cpp_wrappers/tests/mocks/FreeRTOS.h:6:10: error: 'gmock/gmock.h' file not found [clang-diagnostic-error]
-```
-
-
-=======
+```
 [1/9] Processing file /home/runner/work/freertos_cpp_wrappers/freertos_cpp_wrappers/src/freertos_task.cc.
 78381 warnings generated.
 [2/9] Processing file /home/runner/work/freertos_cpp_wrappers/freertos_cpp_wrappers/include/freertos.hpp.
@@ -5316,7 +5295,6 @@
 ```
 
 ---
->>>>>>> 4bcbcea6
 *Generated: July 24, 2025*
 *Tools: clang-tidy + Enhanced cppcheck (all rules) + MISRA C++ (cppcheck)*
 *Scope: Library modules only*