--- conflicted
+++ resolved
@@ -15,7 +15,6 @@
     set(CMAKE_EXE_LINKER_FLAGS "${CMAKE_EXE_LINKER_FLAGS} --coverage")
 endif()
 
-<<<<<<< HEAD
 # =============================================================================
 # STATIC ANALYSIS CONFIGURATION (clang-tidy)
 # =============================================================================
@@ -29,27 +28,12 @@
 # Option to generate clang-tidy report
 option(GENERATE_CLANG_TIDY_REPORT "Generate clang-tidy static analysis report" ON)
 
-# Find GoogleTest
-find_package(PkgConfig REQUIRED)
-pkg_check_modules(GTEST REQUIRED gtest_main)
-pkg_check_modules(GMOCK REQUIRED gmock_main)
-=======
 # Find GoogleTest - try FetchContent if PkgConfig fails
 find_package(PkgConfig)
 if(PkgConfig_FOUND)
     pkg_check_modules(GTEST gtest_main)
     pkg_check_modules(GMOCK gmock_main)
 endif()
-
-# Only build tests if GoogleTest is available
-if(GTEST_FOUND)
-    message(STATUS "GoogleTest found via PkgConfig - building tests")
-    # Add tests subdirectory
-    add_subdirectory(tests)
-else()
-    message(WARNING "GoogleTest not found - skipping tests. Install libgtest-dev and libgmock-dev to enable testing.")
-endif()
->>>>>>> 86a473ba
 
 # Enable testing
 enable_testing()
@@ -61,7 +45,6 @@
 # Add the library source files
 add_library(freertos_cpp_wrappers 
     src/freertos_task.cc
-<<<<<<< HEAD
 )
 
 # =============================================================================
@@ -89,7 +72,7 @@
         
         # Set up clang-tidy command with report generation
         if(GENERATE_CLANG_TIDY_REPORT)
-            set(CLANG_TIDY_REPORT_FILE "${CMAKE_BINARY_DIR}/clang-tidy-report.txt")
+            set(CLANG_TIDY_REPORT_FILE "${CMAKE_SOURCE_DIR}/STATIC_ANALYSIS_REPORT.md")
             message(STATUS "clang-tidy report will be generated at: ${CLANG_TIDY_REPORT_FILE}")
         endif()
         
@@ -149,13 +132,32 @@
                     -I${CMAKE_CURRENT_SOURCE_DIR}/tests/mocks
                     -std=c++17
                     -DUNIT_TESTING=1
-                    > ${CLANG_TIDY_REPORT_FILE} 2>&1 || true
+                    > ${CMAKE_BINARY_DIR}/clang-tidy-report.txt 2>&1 || true
+                COMMAND ${CMAKE_COMMAND} -E echo "# Static Analysis Report" > ${CLANG_TIDY_REPORT_FILE}
+                COMMAND ${CMAKE_COMMAND} -E echo "" >> ${CLANG_TIDY_REPORT_FILE}
+                COMMAND ${CMAKE_COMMAND} -E echo "## Summary" >> ${CLANG_TIDY_REPORT_FILE}
+                COMMAND ${CMAKE_COMMAND} -E echo "" >> ${CLANG_TIDY_REPORT_FILE}
+                COMMAND ${CMAKE_COMMAND} -E echo "**Static Analysis Tool**: clang-tidy" >> ${CLANG_TIDY_REPORT_FILE}
+                COMMAND ${CMAKE_COMMAND} -E echo "**Analysis Scope**: Library modules only (src/, include/)" >> ${CLANG_TIDY_REPORT_FILE}
+                COMMAND ${CMAKE_COMMAND} -E echo "**Check Sets**: cppcoreguidelines-*, cert-*, google-*, hicpp-*" >> ${CLANG_TIDY_REPORT_FILE}
+                COMMAND ${CMAKE_COMMAND} -E echo "" >> ${CLANG_TIDY_REPORT_FILE}
+                COMMAND ${CMAKE_COMMAND} -E echo "## Results" >> ${CLANG_TIDY_REPORT_FILE}
+                COMMAND ${CMAKE_COMMAND} -E echo "" >> ${CLANG_TIDY_REPORT_FILE}
+                COMMAND sh -c "warnings=$$(grep -c 'warning:' ${CMAKE_BINARY_DIR}/clang-tidy-report.txt 2>/dev/null || echo '0'); echo \"**Warnings**: $$warnings\" >> ${CLANG_TIDY_REPORT_FILE}"
+                COMMAND sh -c "errors=$$(grep -c 'error:' ${CMAKE_BINARY_DIR}/clang-tidy-report.txt 2>/dev/null || echo '0'); echo \"**Errors**: $$errors\" >> ${CLANG_TIDY_REPORT_FILE}"
+                COMMAND ${CMAKE_COMMAND} -E echo "" >> ${CLANG_TIDY_REPORT_FILE}
+                COMMAND ${CMAKE_COMMAND} -E echo "## Detailed Analysis" >> ${CLANG_TIDY_REPORT_FILE}
+                COMMAND ${CMAKE_COMMAND} -E echo "" >> ${CLANG_TIDY_REPORT_FILE}
+                COMMAND ${CMAKE_COMMAND} -E echo "\`\`\`" >> ${CLANG_TIDY_REPORT_FILE}
+                COMMAND cat ${CMAKE_BINARY_DIR}/clang-tidy-report.txt >> ${CLANG_TIDY_REPORT_FILE} 2>/dev/null || echo "No detailed output available" >> ${CLANG_TIDY_REPORT_FILE}
+                COMMAND ${CMAKE_COMMAND} -E echo "\`\`\`" >> ${CLANG_TIDY_REPORT_FILE}
+                COMMAND ${CMAKE_COMMAND} -E echo "" >> ${CLANG_TIDY_REPORT_FILE}
+                COMMAND ${CMAKE_COMMAND} -E echo "---" >> ${CLANG_TIDY_REPORT_FILE}
+                COMMAND date +"*Generated: %B %d, %Y*" >> ${CLANG_TIDY_REPORT_FILE}
+                COMMAND ${CMAKE_COMMAND} -E echo "*Tool: clang-tidy*" >> ${CLANG_TIDY_REPORT_FILE}
+                COMMAND ${CMAKE_COMMAND} -E echo "*Scope: Library modules only*" >> ${CLANG_TIDY_REPORT_FILE}
                 COMMAND ${CMAKE_COMMAND} -E echo "Static analysis report generated: ${CLANG_TIDY_REPORT_FILE}"
                 COMMAND ${CMAKE_COMMAND} -E echo "Fixes exported to: ${CMAKE_BINARY_DIR}/clang-tidy-fixes.yaml"
-                COMMAND ${CMAKE_COMMAND} -E echo ""
-                COMMAND ${CMAKE_COMMAND} -E echo "Report Summary:"
-                COMMAND grep -c "warning:" ${CLANG_TIDY_REPORT_FILE} || ${CMAKE_COMMAND} -E echo "0 warnings found"
-                COMMAND grep -c "error:" ${CLANG_TIDY_REPORT_FILE} || ${CMAKE_COMMAND} -E echo "0 errors found"
                 WORKING_DIRECTORY ${CMAKE_CURRENT_SOURCE_DIR}
                 COMMENT "Generating comprehensive static analysis report for library modules"
             )
@@ -174,8 +176,11 @@
 # END STATIC ANALYSIS CONFIGURATION  
 # =============================================================================
 
-# Add tests subdirectory
-add_subdirectory(tests)
-=======
-)
->>>>>>> 86a473ba
+# Only build tests if GoogleTest is available
+if(GTEST_FOUND)
+    message(STATUS "GoogleTest found via PkgConfig - building tests")
+    # Add tests subdirectory
+    add_subdirectory(tests)
+else()
+    message(WARNING "GoogleTest not found - skipping tests. Install libgtest-dev and libgmock-dev to enable testing.")
+endif()