<!DOCTYPE html PUBLIC "-//W3C//DTD XHTML 1.0 Transitional//EN" "https://www.w3.org/TR/xhtml1/DTD/xhtml1-transitional.dtd">
<html xmlns="http://www.w3.org/1999/xhtml" lang="en-US">
<head>
<meta http-equiv="Content-Type" content="text/xhtml;charset=UTF-8"/>
<meta http-equiv="X-UA-Compatible" content="IE=11"/>
<meta name="generator" content="Doxygen 1.9.8"/>
<meta name="viewport" content="width=device-width, initial-scale=1"/>
<title>FreeRTOS C++ Wrappers: Member List</title>
<link href="tabs.css" rel="stylesheet" type="text/css"/>
<script type="text/javascript" src="jquery.js"></script>
<script type="text/javascript" src="dynsections.js"></script>
<link href="navtree.css" rel="stylesheet" type="text/css"/>
<script type="text/javascript" src="resize.js"></script>
<script type="text/javascript" src="navtreedata.js"></script>
<script type="text/javascript" src="navtree.js"></script>
<link href="search/search.css" rel="stylesheet" type="text/css"/>
<script type="text/javascript" src="search/searchdata.js"></script>
<script type="text/javascript" src="search/search.js"></script>
<link href="doxygen.css" rel="stylesheet" type="text/css" />
<link href="custom.css" rel="stylesheet" type="text/css"/>
</head>
<body>
<div id="top"><!-- do not remove this div, it is closed by doxygen! -->
<div id="titlearea">
<table cellspacing="0" cellpadding="0">
 <tbody>
 <tr id="projectrow">
  <td id="projectalign">
<<<<<<< HEAD
   <div id="projectname">FreeRTOS C++ Wrappers<span id="projectnumber">&#160;v0.1.0-0ad558b</span>
=======
   <div id="projectname">FreeRTOS C++ Wrappers<span id="projectnumber">&#160;v0.1.0-031510a</span>
>>>>>>> 5002ea72
   </div>
   <div id="projectbrief">Modern C++17 RAII wrappers for FreeRTOS APIs</div>
  </td>
 </tr>
 </tbody>
</table>
</div>
<!-- end header part -->
<!-- Generated by Doxygen 1.9.8 -->
<script type="text/javascript">
/* @license magnet:?xt=urn:btih:d3d9a9a6595521f9666a5e94cc830dab83b65699&amp;dn=expat.txt MIT */
var searchBox = new SearchBox("searchBox", "search/",'.html');
/* @license-end */
</script>
<script type="text/javascript" src="menudata.js"></script>
<script type="text/javascript" src="menu.js"></script>
<script type="text/javascript">
/* @license magnet:?xt=urn:btih:d3d9a9a6595521f9666a5e94cc830dab83b65699&amp;dn=expat.txt MIT */
$(function() {
  initMenu('',true,false,'search.php','Search');
  $(document).ready(function() { init_search(); });
});
/* @license-end */
</script>
<div id="main-nav"></div>
</div><!-- top -->
<div id="side-nav" class="ui-resizable side-nav-resizable">
  <div id="nav-tree">
    <div id="nav-tree-contents">
      <div id="nav-sync" class="sync"></div>
    </div>
  </div>
  <div id="splitbar" style="-moz-user-select:none;" 
       class="ui-resizable-handle">
  </div>
</div>
<script type="text/javascript">
/* @license magnet:?xt=urn:btih:d3d9a9a6595521f9666a5e94cc830dab83b65699&amp;dn=expat.txt MIT */
$(document).ready(function(){initNavTree('classfreertos_1_1counting__semaphore.html',''); initResizable(); });
/* @license-end */
</script>
<div id="doc-content">
<!-- window showing the filter options -->
<div id="MSearchSelectWindow"
     onmouseover="return searchBox.OnSearchSelectShow()"
     onmouseout="return searchBox.OnSearchSelectHide()"
     onkeydown="return searchBox.OnSearchSelectKey(event)">
</div>

<!-- iframe showing the search results (closed by default) -->
<div id="MSearchResultsWindow">
<div id="MSearchResults">
<div class="SRPage">
<div id="SRIndex">
<div id="SRResults"></div>
<div class="SRStatus" id="Loading">Loading...</div>
<div class="SRStatus" id="Searching">Searching...</div>
<div class="SRStatus" id="NoMatches">No Matches</div>
</div>
</div>
</div>
</div>

<div class="header">
  <div class="headertitle"><div class="title">freertos::counting_semaphore&lt; SemaphoreAllocator &gt; Member List</div></div>
</div><!--header-->
<div class="contents">

<p>This is the complete list of members for <a class="el" href="classfreertos_1_1counting__semaphore.html">freertos::counting_semaphore&lt; SemaphoreAllocator &gt;</a>, including all inherited members.</p>
<table class="directory">
  <tr class="even"><td class="entry"><a class="el" href="classfreertos_1_1counting__semaphore.html#a9c485144e9aa39623e887d5b1cf3d1e8">count</a>()</td><td class="entry"><a class="el" href="classfreertos_1_1counting__semaphore.html">freertos::counting_semaphore&lt; SemaphoreAllocator &gt;</a></td><td class="entry"><span class="mlabel">inline</span></td></tr>
  <tr class="odd"><td class="entry"><a class="el" href="classfreertos_1_1counting__semaphore.html#a8f9489d541ce2cf2f04a2daadb690cac">counting_semaphore</a>(UBaseType_t max_count=1)</td><td class="entry"><a class="el" href="classfreertos_1_1counting__semaphore.html">freertos::counting_semaphore&lt; SemaphoreAllocator &gt;</a></td><td class="entry"><span class="mlabel">inline</span><span class="mlabel">explicit</span></td></tr>
  <tr bgcolor="#f0f0f0" class="even"><td class="entry"><b>counting_semaphore</b>(const counting_semaphore &amp;)=delete (defined in <a class="el" href="classfreertos_1_1counting__semaphore.html">freertos::counting_semaphore&lt; SemaphoreAllocator &gt;</a>)</td><td class="entry"><a class="el" href="classfreertos_1_1counting__semaphore.html">freertos::counting_semaphore&lt; SemaphoreAllocator &gt;</a></td><td class="entry"></td></tr>
  <tr bgcolor="#f0f0f0" class="odd"><td class="entry"><b>counting_semaphore</b>(counting_semaphore &amp;&amp;src)=delete (defined in <a class="el" href="classfreertos_1_1counting__semaphore.html">freertos::counting_semaphore&lt; SemaphoreAllocator &gt;</a>)</td><td class="entry"><a class="el" href="classfreertos_1_1counting__semaphore.html">freertos::counting_semaphore&lt; SemaphoreAllocator &gt;</a></td><td class="entry"></td></tr>
  <tr class="even"><td class="entry"><a class="el" href="classfreertos_1_1counting__semaphore.html#a6407b3c89aa245c9976afee2456df085">give</a>()</td><td class="entry"><a class="el" href="classfreertos_1_1counting__semaphore.html">freertos::counting_semaphore&lt; SemaphoreAllocator &gt;</a></td><td class="entry"><span class="mlabel">inline</span></td></tr>
  <tr class="odd"><td class="entry"><a class="el" href="classfreertos_1_1counting__semaphore.html#a8d2d7eb7c84eff0fa2705fd6e1e14f88">give_isr</a>(BaseType_t &amp;high_priority_task_woken)</td><td class="entry"><a class="el" href="classfreertos_1_1counting__semaphore.html">freertos::counting_semaphore&lt; SemaphoreAllocator &gt;</a></td><td class="entry"><span class="mlabel">inline</span></td></tr>
  <tr class="even"><td class="entry"><a class="el" href="classfreertos_1_1counting__semaphore.html#a7e4965d714cfeed587ce3ccc2aa5db67">give_isr</a>(void)</td><td class="entry"><a class="el" href="classfreertos_1_1counting__semaphore.html">freertos::counting_semaphore&lt; SemaphoreAllocator &gt;</a></td><td class="entry"><span class="mlabel">inline</span></td></tr>
  <tr class="odd"><td class="entry"><a class="el" href="classfreertos_1_1counting__semaphore.html#ad7430310882c46c2c92e680884b9ef45">operator++</a>()</td><td class="entry"><a class="el" href="classfreertos_1_1counting__semaphore.html">freertos::counting_semaphore&lt; SemaphoreAllocator &gt;</a></td><td class="entry"><span class="mlabel">inline</span></td></tr>
  <tr class="even"><td class="entry"><a class="el" href="classfreertos_1_1counting__semaphore.html#a057a0916be711f3814d2a79e7ee954ec">operator++</a>(int)</td><td class="entry"><a class="el" href="classfreertos_1_1counting__semaphore.html">freertos::counting_semaphore&lt; SemaphoreAllocator &gt;</a></td><td class="entry"><span class="mlabel">inline</span></td></tr>
  <tr class="odd"><td class="entry"><a class="el" href="classfreertos_1_1counting__semaphore.html#a97b87512097d920ac945d1d7488a9632">operator+=</a>(UBaseType_t count)</td><td class="entry"><a class="el" href="classfreertos_1_1counting__semaphore.html">freertos::counting_semaphore&lt; SemaphoreAllocator &gt;</a></td><td class="entry"><span class="mlabel">inline</span></td></tr>
  <tr class="even"><td class="entry"><a class="el" href="classfreertos_1_1counting__semaphore.html#aa1f738a641c3532b03907c89b157fbd7">operator--</a>()</td><td class="entry"><a class="el" href="classfreertos_1_1counting__semaphore.html">freertos::counting_semaphore&lt; SemaphoreAllocator &gt;</a></td><td class="entry"><span class="mlabel">inline</span></td></tr>
  <tr class="odd"><td class="entry"><a class="el" href="classfreertos_1_1counting__semaphore.html#aaa3590f1722ea0a4a764580911b2c2a0">operator--</a>(int)</td><td class="entry"><a class="el" href="classfreertos_1_1counting__semaphore.html">freertos::counting_semaphore&lt; SemaphoreAllocator &gt;</a></td><td class="entry"><span class="mlabel">inline</span></td></tr>
  <tr bgcolor="#f0f0f0" class="even"><td class="entry"><b>operator=</b>(const counting_semaphore &amp;)=delete (defined in <a class="el" href="classfreertos_1_1counting__semaphore.html">freertos::counting_semaphore&lt; SemaphoreAllocator &gt;</a>)</td><td class="entry"><a class="el" href="classfreertos_1_1counting__semaphore.html">freertos::counting_semaphore&lt; SemaphoreAllocator &gt;</a></td><td class="entry"></td></tr>
  <tr bgcolor="#f0f0f0" class="odd"><td class="entry"><b>operator=</b>(counting_semaphore &amp;&amp;src)=delete (defined in <a class="el" href="classfreertos_1_1counting__semaphore.html">freertos::counting_semaphore&lt; SemaphoreAllocator &gt;</a>)</td><td class="entry"><a class="el" href="classfreertos_1_1counting__semaphore.html">freertos::counting_semaphore&lt; SemaphoreAllocator &gt;</a></td><td class="entry"></td></tr>
  <tr class="even"><td class="entry"><a class="el" href="classfreertos_1_1counting__semaphore.html#a47ef131ae9b50fbcbc3db1aa7eb2aa5d">take</a>(const TickType_t ticks_to_wait=portMAX_DELAY)</td><td class="entry"><a class="el" href="classfreertos_1_1counting__semaphore.html">freertos::counting_semaphore&lt; SemaphoreAllocator &gt;</a></td><td class="entry"><span class="mlabel">inline</span></td></tr>
  <tr class="odd"><td class="entry"><a class="el" href="classfreertos_1_1counting__semaphore.html#ab844536d406d6d303ef0df8f0e43a6ad">take</a>(const std::chrono::duration&lt; Rep, Period &gt; &amp;timeout)</td><td class="entry"><a class="el" href="classfreertos_1_1counting__semaphore.html">freertos::counting_semaphore&lt; SemaphoreAllocator &gt;</a></td><td class="entry"><span class="mlabel">inline</span></td></tr>
  <tr class="even"><td class="entry"><a class="el" href="classfreertos_1_1counting__semaphore.html#a346dae83ff7201eb62e9b94fedc0d2de">take_isr</a>(BaseType_t &amp;high_priority_task_woken)</td><td class="entry"><a class="el" href="classfreertos_1_1counting__semaphore.html">freertos::counting_semaphore&lt; SemaphoreAllocator &gt;</a></td><td class="entry"><span class="mlabel">inline</span></td></tr>
  <tr class="odd"><td class="entry"><a class="el" href="classfreertos_1_1counting__semaphore.html#a66948f9f30c590a07e78e5f1eb2a9f09">take_isr</a>(void)</td><td class="entry"><a class="el" href="classfreertos_1_1counting__semaphore.html">freertos::counting_semaphore&lt; SemaphoreAllocator &gt;</a></td><td class="entry"><span class="mlabel">inline</span></td></tr>
  <tr class="even"><td class="entry"><a class="el" href="classfreertos_1_1counting__semaphore.html#a0e311fe69b3117605c0f8110fced8e05">~counting_semaphore</a>(void)</td><td class="entry"><a class="el" href="classfreertos_1_1counting__semaphore.html">freertos::counting_semaphore&lt; SemaphoreAllocator &gt;</a></td><td class="entry"><span class="mlabel">inline</span></td></tr>
</table></div><!-- contents -->
</div><!-- doc-content -->
<!-- start footer part -->
<div id="nav-path" class="navpath"><!-- id is needed for treeview function! -->
  <ul>
    <li class="footer">Generated by <a href="https://www.doxygen.org/index.html"><img class="footer" src="doxygen.svg" width="104" height="31" alt="doxygen"/></a> 1.9.8 </li>
  </ul>
</div>
</body>
</html><|MERGE_RESOLUTION|>--- conflicted
+++ resolved
@@ -26,11 +26,7 @@
  <tbody>
  <tr id="projectrow">
   <td id="projectalign">
-<<<<<<< HEAD
-   <div id="projectname">FreeRTOS C++ Wrappers<span id="projectnumber">&#160;v0.1.0-0ad558b</span>
-=======
    <div id="projectname">FreeRTOS C++ Wrappers<span id="projectnumber">&#160;v0.1.0-031510a</span>
->>>>>>> 5002ea72
    </div>
    <div id="projectbrief">Modern C++17 RAII wrappers for FreeRTOS APIs</div>
   </td>
