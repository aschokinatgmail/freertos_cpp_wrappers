# Test CMakeLists.txt

# Create FreeRTOS mock library first
add_library(freertos_mocks
    mocks/freertos_mocks.cpp
)
target_include_directories(freertos_mocks PUBLIC mocks)

# Find system GoogleTest libraries
find_package(PkgConfig REQUIRED)
pkg_check_modules(GTEST REQUIRED gtest_main)
pkg_check_modules(GMOCK REQUIRED gmock_main)

# Link GoogleTest to mock library
target_link_libraries(freertos_mocks PUBLIC ${GMOCK_LIBRARIES})
target_compile_options(freertos_mocks PUBLIC ${GMOCK_CFLAGS_OTHER})

# Add the main test executables
add_executable(
    test_freertos_task
    test_freertos_task.cpp
)

add_executable(
    test_freertos_semaphore
    test_freertos_semaphore.cpp
)

add_executable(
    test_freertos_queue
    test_freertos_queue.cpp
)

add_executable(
    test_freertos_event_group
    test_freertos_event_group.cpp
)

add_executable(
<<<<<<< HEAD
    test_freertos_sw_timer
    test_freertos_sw_timer.cpp
=======
    test_freertos_stream_buffer
    test_freertos_stream_buffer.cpp
)

add_executable(
    test_freertos_message_buffer
    test_freertos_message_buffer.cpp
>>>>>>> bcba4911
)

target_link_libraries(
    test_freertos_task
    freertos_cpp_wrappers
    freertos_mocks
    ${GTEST_LIBRARIES}
    ${GMOCK_LIBRARIES}
    gtest_main
    pthread
)

target_link_libraries(
    test_freertos_semaphore
    freertos_cpp_wrappers
    freertos_mocks
    ${GTEST_LIBRARIES}
    ${GMOCK_LIBRARIES}
    gtest_main
    pthread
)

target_link_libraries(
    test_freertos_queue
    freertos_cpp_wrappers
    freertos_mocks
    ${GTEST_LIBRARIES}
    ${GMOCK_LIBRARIES}
    gtest_main
    pthread
)

target_link_libraries(
    test_freertos_event_group
    freertos_cpp_wrappers
    freertos_mocks
    ${GTEST_LIBRARIES}
    ${GMOCK_LIBRARIES}
    gtest_main
    pthread
)

target_link_libraries(
    test_freertos_sw_timer
    freertos_cpp_wrappers
    freertos_mocks
    ${GTEST_LIBRARIES}
    ${GMOCK_LIBRARIES}
    gtest_main
    pthread
)

target_link_libraries(
    test_freertos_stream_buffer
    freertos_cpp_wrappers
    freertos_mocks
    ${GTEST_LIBRARIES}
    ${GMOCK_LIBRARIES}
    pthread
)

target_link_libraries(
    test_freertos_message_buffer
    freertos_cpp_wrappers
    freertos_mocks
    ${GTEST_LIBRARIES}
    ${GMOCK_LIBRARIES}
    pthread
)

target_compile_options(test_freertos_task PRIVATE ${GTEST_CFLAGS_OTHER} ${GMOCK_CFLAGS_OTHER})
target_compile_options(test_freertos_semaphore PRIVATE ${GTEST_CFLAGS_OTHER} ${GMOCK_CFLAGS_OTHER})
target_compile_options(test_freertos_queue PRIVATE ${GTEST_CFLAGS_OTHER} ${GMOCK_CFLAGS_OTHER})
target_compile_options(test_freertos_event_group PRIVATE ${GTEST_CFLAGS_OTHER} ${GMOCK_CFLAGS_OTHER})
<<<<<<< HEAD
target_compile_options(test_freertos_sw_timer PRIVATE ${GTEST_CFLAGS_OTHER} ${GMOCK_CFLAGS_OTHER})
=======
target_compile_options(test_freertos_stream_buffer PRIVATE ${GTEST_CFLAGS_OTHER} ${GMOCK_CFLAGS_OTHER})
target_compile_options(test_freertos_message_buffer PRIVATE ${GTEST_CFLAGS_OTHER} ${GMOCK_CFLAGS_OTHER})
>>>>>>> bcba4911

# Discover tests
include(GoogleTest)
gtest_discover_tests(test_freertos_task)
gtest_discover_tests(test_freertos_semaphore)
gtest_discover_tests(test_freertos_queue)
gtest_discover_tests(test_freertos_event_group)
<<<<<<< HEAD
gtest_discover_tests(test_freertos_sw_timer)
=======
gtest_discover_tests(test_freertos_stream_buffer)
gtest_discover_tests(test_freertos_message_buffer)
>>>>>>> bcba4911
<|MERGE_RESOLUTION|>--- conflicted
+++ resolved
@@ -37,10 +37,6 @@
 )
 
 add_executable(
-<<<<<<< HEAD
-    test_freertos_sw_timer
-    test_freertos_sw_timer.cpp
-=======
     test_freertos_stream_buffer
     test_freertos_stream_buffer.cpp
 )
@@ -48,7 +44,11 @@
 add_executable(
     test_freertos_message_buffer
     test_freertos_message_buffer.cpp
->>>>>>> bcba4911
+)
+
+add_executable(
+    test_freertos_sw_timer
+    test_freertos_sw_timer.cpp
 )
 
 target_link_libraries(
@@ -92,6 +92,26 @@
 )
 
 target_link_libraries(
+    test_freertos_stream_buffer
+    freertos_cpp_wrappers
+    freertos_mocks
+    ${GTEST_LIBRARIES}
+    ${GMOCK_LIBRARIES}
+    gtest_main
+    pthread
+)
+
+target_link_libraries(
+    test_freertos_message_buffer
+    freertos_cpp_wrappers
+    freertos_mocks
+    ${GTEST_LIBRARIES}
+    ${GMOCK_LIBRARIES}
+    gtest_main
+    pthread
+)
+
+target_link_libraries(
     test_freertos_sw_timer
     freertos_cpp_wrappers
     freertos_mocks
@@ -101,34 +121,13 @@
     pthread
 )
 
-target_link_libraries(
-    test_freertos_stream_buffer
-    freertos_cpp_wrappers
-    freertos_mocks
-    ${GTEST_LIBRARIES}
-    ${GMOCK_LIBRARIES}
-    pthread
-)
-
-target_link_libraries(
-    test_freertos_message_buffer
-    freertos_cpp_wrappers
-    freertos_mocks
-    ${GTEST_LIBRARIES}
-    ${GMOCK_LIBRARIES}
-    pthread
-)
-
 target_compile_options(test_freertos_task PRIVATE ${GTEST_CFLAGS_OTHER} ${GMOCK_CFLAGS_OTHER})
 target_compile_options(test_freertos_semaphore PRIVATE ${GTEST_CFLAGS_OTHER} ${GMOCK_CFLAGS_OTHER})
 target_compile_options(test_freertos_queue PRIVATE ${GTEST_CFLAGS_OTHER} ${GMOCK_CFLAGS_OTHER})
 target_compile_options(test_freertos_event_group PRIVATE ${GTEST_CFLAGS_OTHER} ${GMOCK_CFLAGS_OTHER})
-<<<<<<< HEAD
-target_compile_options(test_freertos_sw_timer PRIVATE ${GTEST_CFLAGS_OTHER} ${GMOCK_CFLAGS_OTHER})
-=======
 target_compile_options(test_freertos_stream_buffer PRIVATE ${GTEST_CFLAGS_OTHER} ${GMOCK_CFLAGS_OTHER})
 target_compile_options(test_freertos_message_buffer PRIVATE ${GTEST_CFLAGS_OTHER} ${GMOCK_CFLAGS_OTHER})
->>>>>>> bcba4911
+target_compile_options(test_freertos_sw_timer PRIVATE ${GTEST_CFLAGS_OTHER} ${GMOCK_CFLAGS_OTHER})
 
 # Discover tests
 include(GoogleTest)
@@ -136,9 +135,6 @@
 gtest_discover_tests(test_freertos_semaphore)
 gtest_discover_tests(test_freertos_queue)
 gtest_discover_tests(test_freertos_event_group)
-<<<<<<< HEAD
-gtest_discover_tests(test_freertos_sw_timer)
-=======
 gtest_discover_tests(test_freertos_stream_buffer)
 gtest_discover_tests(test_freertos_message_buffer)
->>>>>>> bcba4911
+gtest_discover_tests(test_freertos_sw_timer)