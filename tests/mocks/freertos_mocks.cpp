--- conflicted
+++ resolved
@@ -602,35 +602,21 @@
     }
 }
 
-<<<<<<< HEAD
 // Timer function implementations
 TimerHandle_t xTimerCreate(const char* pcTimerName, TickType_t xTimerPeriodInTicks, UBaseType_t uxAutoReload, void* pvTimerID, TimerCallbackFunction_t pxCallbackFunction) {
     if (g_freertos_mock) {
         return g_freertos_mock->xTimerCreate(pcTimerName, xTimerPeriodInTicks, uxAutoReload, pvTimerID, pxCallbackFunction);
-=======
-// Message Buffer function implementations
-MessageBufferHandle_t xMessageBufferCreate(size_t xBufferSizeBytes) {
-    if (g_freertos_mock) {
-        return g_freertos_mock->xMessageBufferCreate(xBufferSizeBytes);
->>>>>>> bcba4911
-    }
-    return nullptr;
-}
-
-<<<<<<< HEAD
+    }
+    return nullptr;
+}
+
 TimerHandle_t xTimerCreateStatic(const char* pcTimerName, TickType_t xTimerPeriodInTicks, UBaseType_t uxAutoReload, void* pvTimerID, TimerCallbackFunction_t pxCallbackFunction, StaticTimer_t* pxTimerBuffer) {
     if (g_freertos_mock) {
         return g_freertos_mock->xTimerCreateStatic(pcTimerName, xTimerPeriodInTicks, uxAutoReload, pvTimerID, pxCallbackFunction, pxTimerBuffer);
-=======
-MessageBufferHandle_t xMessageBufferCreateStatic(size_t xBufferSizeBytes, uint8_t* pucMessageBufferStorageArea, StaticMessageBuffer_t* pxStaticMessageBuffer) {
-    if (g_freertos_mock) {
-        return g_freertos_mock->xMessageBufferCreateStatic(xBufferSizeBytes, pucMessageBufferStorageArea, pxStaticMessageBuffer);
->>>>>>> bcba4911
-    }
-    return nullptr;
-}
-
-<<<<<<< HEAD
+    }
+    return nullptr;
+}
+
 BaseType_t xTimerDelete(TimerHandle_t xTimer, TickType_t xTicksToWait) {
     if (g_freertos_mock) {
         return g_freertos_mock->xTimerDelete(xTimer, xTicksToWait);
@@ -704,7 +690,44 @@
 TickType_t xTimerGetPeriod(TimerHandle_t xTimer) {
     if (g_freertos_mock) {
         return g_freertos_mock->xTimerGetPeriod(xTimer);
-=======
+    }
+    return 0;
+}
+
+TickType_t xTimerGetExpiryTime(TimerHandle_t xTimer) {
+    if (g_freertos_mock) {
+        return g_freertos_mock->xTimerGetExpiryTime(xTimer);
+    }
+    return 0;
+}
+
+UBaseType_t uxTimerGetReloadMode(TimerHandle_t xTimer) {
+    if (g_freertos_mock) {
+        return g_freertos_mock->uxTimerGetReloadMode(xTimer);
+    }
+    return pdFALSE;
+}
+
+void vTimerSetReloadMode(TimerHandle_t xTimer, UBaseType_t uxAutoReload) {
+    if (g_freertos_mock) {
+        g_freertos_mock->vTimerSetReloadMode(xTimer, uxAutoReload);
+    }
+}
+
+const char* pcTimerGetName(TimerHandle_t xTimer) {
+    if (g_freertos_mock) {
+        return g_freertos_mock->pcTimerGetName(xTimer);
+    }
+    return "UnknownTimer";
+}
+
+void* pvTimerGetTimerID(TimerHandle_t xTimer) {
+    if (g_freertos_mock) {
+        return g_freertos_mock->pvTimerGetTimerID(xTimer);
+    }
+    return nullptr;
+}
+
 void vMessageBufferDelete(MessageBufferHandle_t xMessageBuffer) {
     if (g_freertos_mock) {
         g_freertos_mock->vMessageBufferDelete(xMessageBuffer);
@@ -795,52 +818,18 @@
                         size_t xDataLengthBytes, TickType_t xTicksToWait) {
     if (g_freertos_mock) {
         return g_freertos_mock->xStreamBufferSend(xStreamBuffer, pvTxData, xDataLengthBytes, xTicksToWait);
->>>>>>> bcba4911
-    }
-    return 0;
-}
-
-<<<<<<< HEAD
-TickType_t xTimerGetExpiryTime(TimerHandle_t xTimer) {
-    if (g_freertos_mock) {
-        return g_freertos_mock->xTimerGetExpiryTime(xTimer);
-=======
+    }
+    return 0;
+}
+
 size_t xStreamBufferSendFromISR(StreamBufferHandle_t xStreamBuffer, const void* pvTxData, 
                                size_t xDataLengthBytes, BaseType_t* pxHigherPriorityTaskWoken) {
     if (g_freertos_mock) {
         return g_freertos_mock->xStreamBufferSendFromISR(xStreamBuffer, pvTxData, xDataLengthBytes, pxHigherPriorityTaskWoken);
->>>>>>> bcba4911
-    }
-    return 0;
-}
-
-<<<<<<< HEAD
-UBaseType_t uxTimerGetReloadMode(TimerHandle_t xTimer) {
-    if (g_freertos_mock) {
-        return g_freertos_mock->uxTimerGetReloadMode(xTimer);
-    }
-    return pdFALSE;
-}
-
-void vTimerSetReloadMode(TimerHandle_t xTimer, UBaseType_t uxAutoReload) {
-    if (g_freertos_mock) {
-        g_freertos_mock->vTimerSetReloadMode(xTimer, uxAutoReload);
-    }
-}
-
-const char* pcTimerGetName(TimerHandle_t xTimer) {
-    if (g_freertos_mock) {
-        return g_freertos_mock->pcTimerGetName(xTimer);
-    }
-    return "UnknownTimer";
-}
-
-void* pvTimerGetTimerID(TimerHandle_t xTimer) {
-    if (g_freertos_mock) {
-        return g_freertos_mock->pvTimerGetTimerID(xTimer);
-    }
-    return nullptr;
-=======
+    }
+    return 0;
+}
+
 size_t xStreamBufferReceive(StreamBufferHandle_t xStreamBuffer, void* pvRxData, 
                            size_t xBufferLengthBytes, TickType_t xTicksToWait) {
     if (g_freertos_mock) {
@@ -897,7 +886,6 @@
         return g_freertos_mock->xStreamBufferSetTriggerLevel(xStreamBuffer, xTriggerLevel);
     }
     return pdPASS;
->>>>>>> bcba4911
 }
 
 }