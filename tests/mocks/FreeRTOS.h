--- conflicted
+++ resolved
@@ -62,6 +62,14 @@
 typedef struct {
     uint8_t dummy[128]; // Placeholder size
 } StaticMessageBuffer_t;
+
+// Stream buffer types
+typedef void* StreamBufferHandle_t;
+
+// Stream buffer static allocation structure (opaque for mock)
+typedef struct {
+    uint8_t dummy[128]; // Placeholder size
+} StaticStreamBuffer_t;
 
 // Static allocation support flag (enabled for testing)
 #define configSUPPORT_STATIC_ALLOCATION 1
@@ -283,7 +291,6 @@
     MOCK_METHOD(EventBits_t, xEventGroupGetBitsFromISR, (EventGroupHandle_t xEventGroup));
     MOCK_METHOD(EventBits_t, xEventGroupSync, (EventGroupHandle_t xEventGroup, const EventBits_t uxBitsToSet, const EventBits_t uxBitsToWaitFor, TickType_t xTicksToWait));
     
-<<<<<<< HEAD
     // Message Buffer operations
     MOCK_METHOD(MessageBufferHandle_t, xMessageBufferCreate, (size_t xBufferSizeBytes));
     MOCK_METHOD(MessageBufferHandle_t, xMessageBufferCreateStatic, (size_t xBufferSizeBytes, uint8_t* pucMessageBufferStorageArea, StaticMessageBuffer_t* pxStaticMessageBuffer));
@@ -296,7 +303,7 @@
     MOCK_METHOD(BaseType_t, xMessageBufferReset, (MessageBufferHandle_t xMessageBuffer));
     MOCK_METHOD(BaseType_t, xMessageBufferIsEmpty, (MessageBufferHandle_t xMessageBuffer));
     MOCK_METHOD(BaseType_t, xMessageBufferIsFull, (MessageBufferHandle_t xMessageBuffer));
-=======
+    
     // Stream Buffer operations
     MOCK_METHOD(StreamBufferHandle_t, xStreamBufferCreate, (size_t xBufferSizeBytes, size_t xTriggerLevelBytes));
     MOCK_METHOD(StreamBufferHandle_t, xStreamBufferCreateStatic, (size_t xBufferSizeBytes, size_t xTriggerLevelBytes, uint8_t* pucStreamBufferStorageArea, StaticStreamBuffer_t* pxStaticStreamBuffer));
@@ -311,7 +318,6 @@
     MOCK_METHOD(BaseType_t, xStreamBufferIsFull, (StreamBufferHandle_t xStreamBuffer));
     MOCK_METHOD(BaseType_t, xStreamBufferReset, (StreamBufferHandle_t xStreamBuffer));
     MOCK_METHOD(BaseType_t, xStreamBufferSetTriggerLevel, (StreamBufferHandle_t xStreamBuffer, size_t xTriggerLevel));
->>>>>>> a2527589
     
     // Port layer mocks (needed by event group ISR functions)
     MOCK_METHOD(void, portYIELD_FROM_ISR, (BaseType_t xHigherPriorityTaskWoken));
@@ -404,7 +410,6 @@
     void vQueueUnregisterQueue(QueueHandle_t xQueue);
     const char* pcQueueGetName(QueueHandle_t xQueue);
     
-<<<<<<< HEAD
     // Message Buffer functions
     MessageBufferHandle_t xMessageBufferCreate(size_t xBufferSizeBytes);
     MessageBufferHandle_t xMessageBufferCreateStatic(size_t xBufferSizeBytes, uint8_t* pucMessageBufferStorageArea, StaticMessageBuffer_t* pxStaticMessageBuffer);
@@ -417,7 +422,7 @@
     BaseType_t xMessageBufferReset(MessageBufferHandle_t xMessageBuffer);
     BaseType_t xMessageBufferIsEmpty(MessageBufferHandle_t xMessageBuffer);
     BaseType_t xMessageBufferIsFull(MessageBufferHandle_t xMessageBuffer);
-=======
+    
     // Stream buffer function declarations
     StreamBufferHandle_t xStreamBufferCreate(size_t xBufferSizeBytes, size_t xTriggerLevelBytes);
     StreamBufferHandle_t xStreamBufferCreateStatic(size_t xBufferSizeBytes, size_t xTriggerLevelBytes, 
@@ -438,5 +443,4 @@
     BaseType_t xStreamBufferIsFull(StreamBufferHandle_t xStreamBuffer);
     BaseType_t xStreamBufferReset(StreamBufferHandle_t xStreamBuffer);
     BaseType_t xStreamBufferSetTriggerLevel(StreamBufferHandle_t xStreamBuffer, size_t xTriggerLevel);
->>>>>>> a2527589
 }